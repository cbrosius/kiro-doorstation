#include "sip_client.h"
#include "audio_handler.h"
#include "dtmf_decoder.h"
#include "rtp_handler.h"
#include "ntp_sync.h"
#include "ntp_log.h"
#include "esp_log.h"
#include "esp_netif.h"
#include "freertos/FreeRTOS.h"
#include "freertos/task.h"
#include "lwip/sockets.h"
#include "lwip/netdb.h"
#include "nvs_flash.h"
#include "nvs.h"
#include "mbedtls/md5.h"
#include "esp_random.h"
#include <inttypes.h>

// Suppress format-truncation warnings for SIP message construction throughout this file
// SIP URIs can be long but our buffers (2048-3072 bytes) are sized appropriately
#pragma GCC diagnostic push
#pragma GCC diagnostic ignored "-Wformat-truncation"

static const char *TAG = "SIP";
static sip_state_t current_state = SIP_STATE_IDLE;
static sip_config_t sip_config = {0};
static int sip_socket = -1;
static TaskHandle_t sip_task_handle = NULL;
static bool registration_requested = false;
static bool reinit_requested = false;
static uint32_t auto_register_delay_ms = 5000; // Wait 5 seconds after init
static uint32_t init_timestamp = 0;
static uint32_t call_start_timestamp = 0;
static uint32_t call_timeout_ms = 30000; // 30 second call timeout
static uint32_t last_message_timestamp = 0; // Track when we last sent a SIP message
static uint32_t sip_response_timeout_ms = 3000; // 3 second timeout for SIP responses
static uint32_t connection_retry_delay_ms = 10000; // 10 seconds before retrying connection
static uint32_t last_connection_retry_timestamp = 0;
static uint32_t last_rtp_received_timestamp = 0;
static const uint32_t rtp_timeout_ms = 5000; // 5 seconds

// State names for logging (global to avoid stack issues)
static const char* state_names[] = {
    "IDLE", "REGISTERING", "REGISTERED", "CALLING", "RINGING",
    "CONNECTED", "DTMF_SENDING", "DISCONNECTED", "ERROR",
    "AUTH_FAILED", "NETWORK_ERROR", "TIMEOUT"
};

// SIP Log buffer for web interface
#define SIP_LOG_MAX_ENTRIES 50
#define SIP_LOG_MAX_MESSAGE_LEN 256

static sip_log_entry_t sip_log_buffer[SIP_LOG_MAX_ENTRIES];
static int sip_log_write_index = 0;
static int sip_log_count = 0;
static SemaphoreHandle_t sip_log_mutex = NULL;



// SIP authentication challenge structure
typedef struct {
    char realm[128];
    char nonce[128];
    char qop[32];
    char opaque[128];
    char algorithm[32];
    bool valid;
} sip_auth_challenge_t;

static sip_auth_challenge_t last_auth_challenge = {0};

// Store authentication challenge for INVITE messages
static sip_auth_challenge_t invite_auth_challenge = {0};
static bool has_invite_auth_challenge = false;

// Store public IP from 401 response for NAT traversal
static char public_ip[16] = {0};

// Track INVITE authentication attempts to prevent infinite loops
static int invite_auth_attempt_count = 0;
static const int MAX_INVITE_AUTH_ATTEMPTS = 1; // Only retry once for INVITE

// Store INVITE transaction IDs at file scope for branch matching
static int initial_invite_call_id = 0;
static int initial_invite_from_tag = 0;
static int initial_invite_branch = 0;
static int auth_invite_branch = 0;
static int initial_invite_cseq = 1;
static char invite_call_id_str[128] = {0};

// Track authentication state to prevent infinite loops
static int auth_attempt_count = 0;
static const int MAX_AUTH_ATTEMPTS = 3;

// Store Call-ID and From tag from initial REGISTER for reuse in authenticated REGISTER
static char initial_call_id[128] = {0};
static char initial_from_tag[32] = {0};
static bool has_initial_transaction_ids = false;

// Forward declarations
static bool sip_client_register_auth(sip_auth_challenge_t* challenge);
static void send_ack_for_error_response(const char* response_buffer);

// Track last error response to detect retransmissions
static char last_error_call_id[128] = {0};
static char last_error_via_branch[64] = {0};
static uint32_t last_error_timestamp = 0;

// SIP INVITE template removed - built inline in sip_client_make_call()

// Helper function to add log entry (thread-safe, synchronous with yielding)
// Logs to both serial console and web interface
static void sip_add_log_entry(const char* type, const char* message)
{
    // Log to serial console first
    if (strcmp(type, "error") == 0) {
        NTP_LOGE(TAG, "%s", message);
    } else if (strcmp(type, "info") == 0) {
        NTP_LOGI(TAG, "%s", message);
    } else if (strcmp(type, "sent") == 0 || strcmp(type, "received") == 0) {
        NTP_LOGI(TAG, "[%s] %s", type, message);  // Changed from LOGD to LOGI for visibility
    } else {
        NTP_LOGI(TAG, "[%s] %s", type, message);
    }
    
    // Yield to other tasks after serial logging
    taskYIELD();
    
    // Add to web log buffer
    if (!sip_log_mutex) {
        sip_log_mutex = xSemaphoreCreateMutex();
    }
    
    if (xSemaphoreTake(sip_log_mutex, pdMS_TO_TICKS(10)) == pdTRUE) {
        sip_log_entry_t* entry = &sip_log_buffer[sip_log_write_index];
        
        // Use NTP timestamp if available, otherwise fall back to tick count
        if (ntp_is_synced()) {
            entry->timestamp = ntp_get_timestamp_ms();
        } else {
            entry->timestamp = xTaskGetTickCount() * portTICK_PERIOD_MS;
        }
        
        strncpy(entry->type, type, sizeof(entry->type) - 1);
        entry->type[sizeof(entry->type) - 1] = '\0';
        strncpy(entry->message, message, sizeof(entry->message) - 1);
        entry->message[sizeof(entry->message) - 1] = '\0';
        
        sip_log_write_index = (sip_log_write_index + 1) % SIP_LOG_MAX_ENTRIES;
        if (sip_log_count < SIP_LOG_MAX_ENTRIES) {
            sip_log_count++;
        }
        
        xSemaphoreGive(sip_log_mutex);
    }
    
    // Yield again after web log update
    taskYIELD();
}

// Calculate MD5 hash and convert to hex string
static void calculate_md5_hex(const char* input, char* output) {
    unsigned char hash[16];
    
    // Use mbedtls_md5() instead of deprecated mbedtls_md5_ret()
    mbedtls_md5((const unsigned char*)input, strlen(input), hash);
    
    // Convert to hex string
    for (size_t i = 0; i < 16; i++) {
        sprintf(output + (i * 2), "%02x", hash[i]);
    }
    output[32] = '\0';
}

// Generate random cnonce for digest authentication
static void generate_cnonce(char* cnonce_out, size_t len) {
    uint32_t random1 = esp_random();
    uint32_t random2 = esp_random();
    snprintf(cnonce_out, len, "%08" PRIx32 "%08" PRIx32, random1, random2);
}

// Helper to extract quoted value from header
static bool extract_quoted_value(const char* header, const char* key, char* dest, size_t dest_size) {
    const char* start = strstr(header, key);
    if (!start) {
        return false;
    }
    start += strlen(key);
    const char* end = strchr(start, '"');
    if (!end) {
        return false;
    }
    size_t len = end - start;
    if (len >= dest_size) {
        len = dest_size - 1;
    }
    strncpy(dest, start, len);
    dest[len] = '\0';
    return true;
}

// Helper to extract received IP from Via header
static bool extract_received_ip(const char* via_header, char* dest, size_t dest_size) {
    const char* received_start = strstr(via_header, "received=");
    if (!received_start) {
        return false;
    }
    received_start += 9; // Skip "received="
    const char* received_end = strpbrk(received_start, ";\r\n ");
    if (!received_end) {
        return false;
    }
    size_t len = received_end - received_start;
    if (len >= dest_size) {
        len = dest_size - 1;
    }
    strncpy(dest, received_start, len);
    dest[len] = '\0';
    return true;
}

// Parse WWW-Authenticate header
static sip_auth_challenge_t parse_www_authenticate(const char* buffer) {
    sip_auth_challenge_t challenge = {0};
    
    const char* auth_header = strstr(buffer, "WWW-Authenticate:");
    if (!auth_header) {
        return challenge;
    }
    
    // Extract realm
    extract_quoted_value(auth_header, "realm=\"", challenge.realm, sizeof(challenge.realm));
    
    // Extract nonce
    extract_quoted_value(auth_header, "nonce=\"", challenge.nonce, sizeof(challenge.nonce));
    
    // Extract qop
    extract_quoted_value(auth_header, "qop=\"", challenge.qop, sizeof(challenge.qop));
    
    // Extract opaque (optional)
    extract_quoted_value(auth_header, "opaque=\"", challenge.opaque, sizeof(challenge.opaque));
    
    // Extract algorithm (optional, defaults to MD5)
    const char* algo_start = strstr(auth_header, "algorithm=");
    if (algo_start) {
        algo_start += 10;
        if (*algo_start == '"') {
            algo_start++;
        }
        const char* algo_end = strpbrk(algo_start, "\",\r\n ");
        if (algo_end) {
            size_t algo_len = algo_end - algo_start;
            if (algo_len < sizeof(challenge.algorithm)) {
                strncpy(challenge.algorithm, algo_start, algo_len);
                challenge.algorithm[algo_len] = '\0';
            }
        }
    } else {
        strcpy(challenge.algorithm, "MD5");
    }
    
    challenge.valid = (strlen(challenge.realm) > 0 && strlen(challenge.nonce) > 0);
    
    if (challenge.valid) {
        char log_msg[256];
        snprintf(log_msg, sizeof(log_msg), "Auth challenge parsed: realm=%s, qop=%s, algorithm=%s", 
                 challenge.realm, challenge.qop, challenge.algorithm);
        sip_add_log_entry("info", log_msg);
    }
    
    return challenge;
}

// Calculate digest authentication response
static void calculate_digest_response(
    const char* username,
    const char* password,
    const char* realm,
    const char* nonce,
    const char* method,
    const char* uri,
    const char* qop,
    const char* nc,
    const char* cnonce,
    char* response_out)
{
    char ha1[33];
    char ha2[33];
    // Use static to avoid stack allocation
    // Thread-safe: only one SIP task accesses this function
    static char ha1_input[256];
    static char ha2_input[256];
    static char response_input[512];

    // Simplified logging to avoid format-truncation warnings with long URIs
    sip_add_log_entry("info", "Calculating digest response");

    // Calculate HA1 = MD5(username:realm:password)
    snprintf(ha1_input, sizeof(ha1_input), "%s:%s:%s", username, realm, password);
    calculate_md5_hex(ha1_input, ha1);
    // Log HA1 safely
    sip_add_log_entry("info", "HA1 calculated");

    // Calculate HA2 = MD5(method:uri)
    // According to RFC 3261, for digest authentication:
    // For REGISTER: HA2 = MD5("REGISTER:sip:domain")
    // For INVITE: HA2 = MD5("INVITE:sip:user@domain")
    snprintf(ha2_input, sizeof(ha2_input), "%s:%s", method, uri);
    calculate_md5_hex(ha2_input, ha2);
    // Log HA2 safely
    sip_add_log_entry("info", "HA2 calculated");

    // Calculate response
    if (qop && strlen(qop) > 0 && strcmp(qop, "auth") == 0) {
        // With qop=auth: MD5(HA1:nonce:nc:cnonce:qop:HA2)
        snprintf(response_input, sizeof(response_input),
                 "%s:%s:%s:%s:%s:%s", ha1, nonce, nc, cnonce, qop, ha2);
        // Log response input safely
        sip_add_log_entry("info", "Response input (with qop): calculated");
    } else {
        // Without qop: MD5(HA1:nonce:HA2)
        snprintf(response_input, sizeof(response_input),
                 "%s:%s:%s", ha1, nonce, ha2);
        // Log response input safely
        sip_add_log_entry("info", "Response input (no qop): calculated");
    }

    calculate_md5_hex(response_input, response_out);
    sip_add_log_entry("info", "Digest response calculated");
}

// Helper function to resolve hostname to IP address using getaddrinfo
static bool resolve_hostname(const char* hostname, struct sockaddr_in* addr, uint16_t port)
{
    struct addrinfo hints;
    struct addrinfo *result = NULL;
    
    memset(&hints, 0, sizeof(hints));
    hints.ai_family = AF_INET;        // IPv4
    hints.ai_socktype = SOCK_DGRAM;   // UDP
    hints.ai_protocol = IPPROTO_UDP;
    
    int ret = getaddrinfo(hostname, NULL, &hints, &result);
    if (ret != 0 || result == NULL) {
        ESP_LOGE(TAG, "DNS lookup failed for %s: %d", hostname, ret);
        if (result) {
            freeaddrinfo(result);
        }
        return false;
    }
    
    // Copy the resolved address
    memcpy(addr, result->ai_addr, sizeof(struct sockaddr_in));
    addr->sin_port = htons(port);
    
    freeaddrinfo(result);
    return true;
}

// Helper function to get local IP address
static bool get_local_ip(char* ip_str, size_t max_len)
{
    esp_netif_t *netif = esp_netif_get_handle_from_ifkey("WIFI_STA_DEF");
    if (netif == NULL) {
        ESP_LOGW(TAG, "WiFi STA interface not found");
        return false;
    }
    
    esp_netif_ip_info_t ip_info;
    if (esp_netif_get_ip_info(netif, &ip_info) == ESP_OK) {
        snprintf(ip_str, max_len, IPSTR, IP2STR(&ip_info.ip));
        return true;
    }
    
    ESP_LOGW(TAG, "Failed to get IP address");
    return false;
}
// SIP request headers structure for parsing
typedef struct {
    char call_id[128];
    char via_header[256];
    char from_header[256];
    char to_header[256];
    char contact[128];
    int cseq_num;
    char cseq_method[32];
    bool valid;
} sip_request_headers_t;

// Extract common SIP headers from a request message
// This helper function reduces code duplication across request handlers
static sip_request_headers_t extract_request_headers(const char* buffer) {
    sip_request_headers_t headers = {0};
    
    if (!buffer) {
        return headers;
    }
    
    // Extract Call-ID
    const char* cid_ptr = strstr(buffer, "Call-ID:");
    if (cid_ptr) {
        cid_ptr += 8;  // Skip "Call-ID:"
        while (*cid_ptr == ' ') cid_ptr++;  // Skip whitespace
        const char* cid_term = strstr(cid_ptr, "\r\n");
        if (cid_term && cid_ptr) {
            size_t len = cid_term - cid_ptr;
            if (len > 0 && len < sizeof(headers.call_id)) {
                strncpy(headers.call_id, cid_ptr, len);
                headers.call_id[len] = '\0';
            }
        }
    }
    
    // Extract Via (first Via header only)
    const char* via_ptr = strstr(buffer, "Via:");
    if (via_ptr) {
        via_ptr += 4;  // Skip "Via:"
        while (*via_ptr == ' ') via_ptr++;  // Skip whitespace
        const char* via_term = strstr(via_ptr, "\r\n");
        if (via_term && via_ptr) {
            size_t len = via_term - via_ptr;
            if (len > 0 && len < sizeof(headers.via_header)) {
                strncpy(headers.via_header, via_ptr, len);
                headers.via_header[len] = '\0';
            }
        }
    }
    
    // Extract From
    const char* from_ptr = strstr(buffer, "From:");
    if (from_ptr) {
        from_ptr += 5;  // Skip "From:"
        while (*from_ptr == ' ') from_ptr++;  // Skip whitespace
        const char* from_term = strstr(from_ptr, "\r\n");
        if (from_term && from_ptr) {
            size_t len = from_term - from_ptr;
            if (len > 0 && len < sizeof(headers.from_header)) {
                strncpy(headers.from_header, from_ptr, len);
                headers.from_header[len] = '\0';
            }
        }
    }
    
    // Extract To
    const char* to_ptr = strstr(buffer, "To:");
    if (to_ptr) {
        to_ptr += 3;  // Skip "To:"
        while (*to_ptr == ' ') to_ptr++;  // Skip whitespace
        const char* to_term = strstr(to_ptr, "\r\n");
        if (to_term && to_ptr) {
            size_t len = to_term - to_ptr;
            if (len > 0 && len < sizeof(headers.to_header)) {
                strncpy(headers.to_header, to_ptr, len);
                headers.to_header[len] = '\0';
            }
        }
    }
    
    // Extract Contact (optional)
    const char* contact_ptr = strstr(buffer, "Contact:");
    if (contact_ptr) {
        contact_ptr += 8;  // Skip "Contact:"
        while (*contact_ptr == ' ') contact_ptr++;  // Skip whitespace
        const char* contact_term = strstr(contact_ptr, "\r\n");
        if (contact_term && contact_ptr) {
            size_t len = contact_term - contact_ptr;
            if (len > 0 && len < sizeof(headers.contact)) {
                strncpy(headers.contact, contact_ptr, len);
                headers.contact[len] = '\0';
            }
        }
    }
    
    // Extract CSeq number and method
    const char* cseq_ptr = strstr(buffer, "CSeq:");
    if (cseq_ptr) {
        cseq_ptr += 5;  // Skip "CSeq:"
        while (*cseq_ptr == ' ') cseq_ptr++;  // Skip whitespace
        headers.cseq_num = atoi(cseq_ptr);
        
        // Extract method from CSeq line
        const char* method_ptr = cseq_ptr;
        while (*method_ptr && *method_ptr != ' ') method_ptr++;  // Skip number
        if (*method_ptr == ' ') {
            method_ptr++;  // Skip space
            const char* method_end = strstr(method_ptr, "\r\n");
            if (method_end && method_ptr) {
                size_t len = method_end - method_ptr;
                if (len > 0 && len < sizeof(headers.cseq_method)) {
                    strncpy(headers.cseq_method, method_ptr, len);
                    headers.cseq_method[len] = '\0';
                }
            }
        }
    }
    
    // Mark as valid if we have at least the core headers
    headers.valid = (strlen(headers.call_id) > 0 && 
                     strlen(headers.via_header) > 0 &&
                     strlen(headers.from_header) > 0 &&
                     strlen(headers.to_header) > 0 &&
                     headers.cseq_num > 0);
    
    return headers;
}

// Generic SIP response builder and sender
// Constructs and sends SIP responses with proper headers
// Reduces code duplication across response handlers
static void send_sip_response(int code, const char* reason, 
                              const sip_request_headers_t* req_headers,
                              const char* extra_headers,
                              const char* body) {
    if (!req_headers || !req_headers->valid || !reason) {
        ESP_LOGE(TAG, "Invalid parameters for send_sip_response");
        return;
    }
    
    if (sip_socket < 0) {
        ESP_LOGW(TAG, "Cannot send response: socket not available");
        return;
    }
    
    // Allocate response buffer on stack (static to avoid stack overflow)
    static char response[2048];
    int len = 0;
    
    // Status line
    len += snprintf(response + len, sizeof(response) - len,
                   "SIP/2.0 %d %s\r\n", code, reason);
    
    // Mandatory headers (Via, From, To, Call-ID, CSeq)
    len += snprintf(response + len, sizeof(response) - len,
                   "Via: %s\r\n"
                   "From: %s\r\n"
                   "To: %s\r\n"
                   "Call-ID: %s\r\n"
                   "CSeq: %d %s\r\n",
                   req_headers->via_header,
                   req_headers->from_header,
                   req_headers->to_header,
                   req_headers->call_id,
                   req_headers->cseq_num,
                   req_headers->cseq_method);
    
    // Extra headers (if provided)
    if (extra_headers && strlen(extra_headers) > 0) {
        len += snprintf(response + len, sizeof(response) - len,
                       "%s", extra_headers);
    }
    
    // User-Agent header
    len += snprintf(response + len, sizeof(response) - len,
                   "User-Agent: ESP32-Doorbell/1.0\r\n");
    
    // Content (if body provided)
    if (body && strlen(body) > 0) {
        len += snprintf(response + len, sizeof(response) - len,
                       "Content-Length: %d\r\n\r\n%s",
                       strlen(body), body);
    } else {
        len += snprintf(response + len, sizeof(response) - len,
                       "Content-Length: 0\r\n\r\n");
    }
    
    // Check for buffer overflow
    if (len >= sizeof(response)) {
        ESP_LOGE(TAG, "Response buffer overflow (%d bytes)", len);
        sip_add_log_entry("error", "Response too large - buffer overflow");
        return;
    }
    
    // Send response
    struct sockaddr_in server_addr;
    if (resolve_hostname(sip_config.server, &server_addr, (uint16_t)sip_config.port)) {
        int sent = sendto(sip_socket, response, len, 0,
                         (struct sockaddr*)&server_addr, sizeof(server_addr));
        
        if (sent > 0) {
            char log_msg[128];
            snprintf(log_msg, sizeof(log_msg), "%d %s sent (%d bytes)", code, reason, sent);
            sip_add_log_entry("sent", log_msg);
        } else {
            char err_msg[128];
            snprintf(err_msg, sizeof(err_msg), "Failed to send %d %s: error %d", code, reason, sent);
            sip_add_log_entry("error", err_msg);
        }
    } else {
        ESP_LOGE(TAG, "DNS lookup failed when sending response");
        sip_add_log_entry("error", "DNS lookup failed for response");
    }
}


// Send ACK for error responses to INVITE (RFC 3261 §17.1.1.3)
// UAC must send ACK for ALL final responses to INVITE, including errors
// This stops the server from retransmitting the error response
// CRITICAL: ACK must use same Call-ID, From tag, and CSeq as the INVITE
static void send_ack_for_error_response(const char* response_buffer) {
    if (!response_buffer) {
        sip_add_log_entry("error", "Cannot send ACK: no response buffer");
        return;
    }
    
    // Extract headers from the error response using helper function
    sip_request_headers_t headers = extract_request_headers(response_buffer);
    if (!headers.valid) {
        sip_add_log_entry("error", "Cannot send ACK: failed to extract headers from error response");
        return;
    }
    
    // Extract To tag from the response (if present)
    char to_tag[32] = {0};
    const char* to_hdr = strstr(response_buffer, "To:");
    if (to_hdr) {
        const char* tag_ptr = strstr(to_hdr, "tag=");
        if (tag_ptr) {
            tag_ptr += 4;
            const char* tag_term = strpbrk(tag_ptr, ";\r\n ");
            if (tag_term) {
                size_t tag_length = tag_term - tag_ptr;
                if (tag_length < sizeof(to_tag)) {
                    strncpy(to_tag, tag_ptr, tag_length);
                    to_tag[tag_length] = '\0';
                }
            }
        }
    }
    
    // Build ACK using extracted transaction identifiers
    // RFC 3261: ACK for non-2xx response to INVITE uses the same top Via header as the INVITE.
    // The server echoes this header in the response, so we can reuse it directly.
    static char ack_msg[1024];
    
    // Extract Request-URI from To header
    char request_uri[128] = {0};
    const char* uri_start = strstr(headers.to_header, "<sip:");
    if (uri_start) {
        uri_start += 1;  // Skip '<'
        const char* uri_end = strchr(uri_start, '>');
        if (uri_end) {
            size_t uri_len = uri_end - uri_start;
            if (uri_len < sizeof(request_uri)) {
                strncpy(request_uri, uri_start, uri_len);
                request_uri[uri_len] = '\0';
            }
        }
    }
    
    if (strlen(request_uri) == 0) {
        // Fallback: construct from username and server
        snprintf(request_uri, sizeof(request_uri), "sip:%s@%s",
                 sip_config.username, sip_config.server);
    }
    
    // Build the To header with tag if present
    char to_header_with_tag[300];
    if (strlen(to_tag) > 0) {
        // To header already has tag - use as-is
        snprintf(to_header_with_tag, sizeof(to_header_with_tag), "%s", headers.to_header);
    } else {
        // No tag in response - use without tag
        snprintf(to_header_with_tag, sizeof(to_header_with_tag), "%s", headers.to_header);
    }
    
    snprintf(ack_msg, sizeof(ack_msg),
            "ACK %s SIP/2.0\r\n"
            "Via: %s\r\n"
            "Max-Forwards: 70\r\n"
            "From: %s\r\n"
            "To: %s\r\n"
            "Call-ID: %s\r\n"
            "CSeq: %d ACK\r\n"
            "User-Agent: ESP32-Doorbell/1.0\r\n"
            "Content-Length: 0\r\n\r\n",
            request_uri,
            headers.via_header,
            headers.from_header,
            to_header_with_tag,
            headers.call_id,
            headers.cseq_num);  // Same CSeq number as INVITE, but method is ACK
    
    struct sockaddr_in server_addr;
    if (resolve_hostname(sip_config.server, &server_addr, (uint16_t)sip_config.port)) {
        int sent = sendto(sip_socket, ack_msg, strlen(ack_msg), 0,
                         (struct sockaddr*)&server_addr, sizeof(server_addr));
        
        if (sent > 0) {
            char log_msg[256];
            snprintf(log_msg, sizeof(log_msg),
                     "ACK sent for Call-ID=%s (CSeq=%d)",
                     headers.call_id, headers.cseq_num);
            sip_add_log_entry("sent", log_msg);
        } else {
            sip_add_log_entry("error", "Failed to send ACK for error response");
        }
    }
}

// SIP task runs on Core 1 (APP CPU) to avoid interfering with WiFi on Core 0
static void sip_task(void *pvParameters __attribute__((unused)))
{
    // Allocate buffer on heap instead of static to avoid memory issues
    const size_t buffer_size = 1536;  // Reduced from 2048 to 1536 bytes
    char *buffer = malloc(buffer_size);
    if (!buffer) {
        ESP_LOGE(TAG, "Failed to allocate SIP receive buffer");
        vTaskDelete(NULL);
        return;
    }
    int len;

    // Declare local_ip at the top for scope
    char local_ip[16];
    
    sip_add_log_entry("info", "SIP task started on Core 1");
    
    while (1) {
        // Longer delay to minimize CPU usage - SIP doesn't need fast polling
        // 1000ms (1 second) reduces system load significantly
        vTaskDelay(pdMS_TO_TICKS(1000));
        
        // Yield to WiFi and other high-priority tasks
        taskYIELD();
        
        // Handle reinitialization request (from web interface)
        if (reinit_requested) {
            reinit_requested = false;
            sip_add_log_entry("info", "Processing reinitialization request");
            
            // Close socket if open
            if (sip_socket >= 0) {
                close(sip_socket);
                sip_socket = -1;
                sip_add_log_entry("info", "SIP socket closed for reinit");
            }
            
            // Stop RTP if active
            if (rtp_is_active()) {
                rtp_stop_session();
                sip_add_log_entry("info", "RTP session stopped for reinit");
            }
            
            // Reload configuration from NVS
            sip_config = sip_load_config();
            
            if (sip_config.configured) {
                char log_msg[128];
                snprintf(log_msg, sizeof(log_msg), "Configuration reloaded: %s@%s", 
                         sip_config.username, sip_config.server);
                sip_add_log_entry("info", log_msg);
                
                // Create new socket
                sip_socket = socket(AF_INET, SOCK_DGRAM, IPPROTO_UDP);
                if (sip_socket >= 0) {
                    // Bind socket to port 5060
                    struct sockaddr_in local_addr;
                    memset(&local_addr, 0, sizeof(local_addr));
                    local_addr.sin_family = AF_INET;
                    local_addr.sin_addr.s_addr = INADDR_ANY;
                    local_addr.sin_port = htons(5060);
                    
                    if (bind(sip_socket, (struct sockaddr*)&local_addr, sizeof(local_addr)) == 0) {
                        sip_add_log_entry("info", "SIP socket recreated and bound");
                        current_state = SIP_STATE_IDLE;
                        
                        // Trigger auto-registration after delay
                        init_timestamp = xTaskGetTickCount() * portTICK_PERIOD_MS;
                        sip_add_log_entry("info", "Auto-registration scheduled");
                    } else {
                        sip_add_log_entry("error", "Failed to bind socket after reinit");
                        close(sip_socket);
                        sip_socket = -1;
                        current_state = SIP_STATE_ERROR;
                    }
                } else {
                    sip_add_log_entry("error", "Failed to create socket after reinit");
                    current_state = SIP_STATE_ERROR;
                }
            } else {
                sip_add_log_entry("info", "No configuration found after reinit");
                current_state = SIP_STATE_DISCONNECTED;
            }
        }
        
        // Check for call timeout
        if ((current_state == SIP_STATE_CALLING || current_state == SIP_STATE_RINGING) &&
            call_start_timestamp > 0) {
            uint32_t elapsed = xTaskGetTickCount() * portTICK_PERIOD_MS - call_start_timestamp;
            if (elapsed >= call_timeout_ms) {
                sip_add_log_entry("error", "Call timeout - no response from server");
                call_start_timestamp = 0;
                current_state = SIP_STATE_REGISTERED;
                audio_stop_recording();
                audio_stop_playback();
                rtp_stop_session();
            }
        }

        // Check for RTP timeout
        if (current_state == SIP_STATE_CONNECTED && last_rtp_received_timestamp > 0) {
            uint32_t elapsed_rtp = xTaskGetTickCount() * portTICK_PERIOD_MS - last_rtp_received_timestamp;
            if (elapsed_rtp >= rtp_timeout_ms) {
                sip_add_log_entry("error", "RTP timeout - no audio received for 5 seconds. Hanging up.");
                sip_client_hangup();
                last_rtp_received_timestamp = 0; // Reset timestamp
            }
        }

        // Check for SIP response timeout (no response to any sent message)
        if (last_message_timestamp > 0 && sip_socket >= 0) {
            uint32_t elapsed = xTaskGetTickCount() * portTICK_PERIOD_MS - last_message_timestamp;
            if (elapsed >= sip_response_timeout_ms) {
                sip_add_log_entry("error", "SIP response timeout - no response from server for 3 seconds");

                // Reset connection and schedule retry
                if (sip_socket >= 0) {
                    close(sip_socket);
                    sip_socket = -1;
                    sip_add_log_entry("info", "SIP socket closed due to timeout");
                }

                // Clear any pending states
                if (current_state == SIP_STATE_REGISTERING) {
                    current_state = SIP_STATE_DISCONNECTED;
                    auth_attempt_count = 0;
                    has_initial_transaction_ids = false;
                } else if (current_state == SIP_STATE_CALLING || current_state == SIP_STATE_RINGING) {
                    current_state = SIP_STATE_REGISTERED;
                    call_start_timestamp = 0;
                    audio_stop_recording();
                    audio_stop_playback();
                    rtp_stop_session();
                } else if (current_state == SIP_STATE_REGISTERED) {
                    // If we were registered, go to disconnected state
                    current_state = SIP_STATE_DISCONNECTED;
                }

                // Clear authentication challenges
                has_invite_auth_challenge = false;
                memset(&invite_auth_challenge, 0, sizeof(invite_auth_challenge));
                invite_auth_attempt_count = 0;

                last_connection_retry_timestamp = xTaskGetTickCount() * portTICK_PERIOD_MS;
                last_message_timestamp = 0;
                sip_add_log_entry("info", "Connection retry scheduled in 10 seconds");
            }
        }

        // Check if it's time to retry connection after timeout
        if (last_connection_retry_timestamp > 0) {
            uint32_t elapsed = xTaskGetTickCount() * portTICK_PERIOD_MS - last_connection_retry_timestamp;
            if (elapsed >= connection_retry_delay_ms) {
                last_connection_retry_timestamp = 0;
                
                char retry_debug[256];
                snprintf(retry_debug, sizeof(retry_debug),
                         "Retrying SIP connection: current_state=%s, socket=%d, configured=%d",
                         (current_state < sizeof(state_names)/sizeof(state_names[0])) ?
                         state_names[current_state] : "UNKNOWN",
                         sip_socket, sip_config.configured ? 1 : 0);
                sip_add_log_entry("info", retry_debug);

                // Recreate socket and try to register again
                if (sip_socket < 0) {
                    sip_add_log_entry("info", "Creating new socket for retry");
                    sip_socket = socket(AF_INET, SOCK_DGRAM, IPPROTO_UDP);
                    if (sip_socket >= 0) {
                        struct sockaddr_in local_addr;
                        memset(&local_addr, 0, sizeof(local_addr));
                        local_addr.sin_family = AF_INET;
                        local_addr.sin_addr.s_addr = INADDR_ANY;
                        local_addr.sin_port = htons(5060);

                        if (bind(sip_socket, (struct sockaddr*)&local_addr, sizeof(local_addr)) == 0) {
                            char bind_msg[128];
                            snprintf(bind_msg, sizeof(bind_msg),
                                     "Socket recreated (fd=%d), changing state to IDLE", sip_socket);
                            sip_add_log_entry("info", bind_msg);
                            current_state = SIP_STATE_IDLE;

                            // Trigger auto-registration
                            init_timestamp = xTaskGetTickCount() * portTICK_PERIOD_MS;
                            sip_add_log_entry("info", "Auto-registration timestamp set - will trigger in next loop iteration");
                        } else {
                            sip_add_log_entry("error", "Failed to bind socket after timeout - will retry later");
                            close(sip_socket);
                            sip_socket = -1;
                            // Reschedule retry
                            last_connection_retry_timestamp = xTaskGetTickCount() * portTICK_PERIOD_MS;
                        }
                    } else {
                        sip_add_log_entry("error", "Failed to create socket after timeout - will retry later");
                        // Reschedule retry
                        last_connection_retry_timestamp = xTaskGetTickCount() * portTICK_PERIOD_MS;
                    }
                } else {
                    char socket_msg[128];
                    snprintf(socket_msg, sizeof(socket_msg),
                             "Socket already exists (fd=%d) during retry - closing and recreating", sip_socket);
                    sip_add_log_entry("info", socket_msg);
                    close(sip_socket);
                    sip_socket = -1;
                    // Let next iteration handle recreation
                    last_connection_retry_timestamp = xTaskGetTickCount() * portTICK_PERIOD_MS;
                }
            }
        }
        
        // Auto-registration after delay (if configured and not already registered)
        if (init_timestamp > 0 &&
            current_state == SIP_STATE_IDLE &&
            sip_config.configured &&
            (xTaskGetTickCount() * portTICK_PERIOD_MS - init_timestamp) >= auto_register_delay_ms) {
            
            char auto_reg_msg[256];
            snprintf(auto_reg_msg, sizeof(auto_reg_msg),
                     "Auto-registration triggered: state=%s, socket=%d, configured=%d",
                     state_names[current_state], sip_socket, sip_config.configured ? 1 : 0);
            sip_add_log_entry("info", auto_reg_msg);
            
            init_timestamp = 0; // Clear flag so we only try once
            registration_requested = true;
            sip_add_log_entry("info", "registration_requested flag set to true");
        }
        
        // Check if registration was requested (manual or auto)
        if (registration_requested && current_state != SIP_STATE_REGISTERED) {
            char reg_debug[256];
            snprintf(reg_debug, sizeof(reg_debug),
                     "Processing registration: state=%s, socket=%d, configured=%d",
                     (current_state < sizeof(state_names)/sizeof(state_names[0])) ?
                     state_names[current_state] : "UNKNOWN", sip_socket, sip_config.configured ? 1 : 0);
            sip_add_log_entry("info", reg_debug);
            
            registration_requested = false;
            
            // Recreate socket if it was closed
            if (sip_socket < 0) {
                sip_add_log_entry("info", "Socket closed - recreating before registration");
                
                sip_socket = socket(AF_INET, SOCK_DGRAM, IPPROTO_UDP);
                if (sip_socket < 0) {
                    ESP_LOGE(TAG, "Error creating SIP socket");
                    sip_add_log_entry("error", "Failed to create SIP socket");
                    current_state = SIP_STATE_ERROR;
                    sip_add_log_entry("error", "State changed to ERROR");
                    continue;
                }
                
                // Bind socket to port 5060
                struct sockaddr_in local_addr;
                memset(&local_addr, 0, sizeof(local_addr));
                local_addr.sin_family = AF_INET;
                local_addr.sin_addr.s_addr = INADDR_ANY;
                local_addr.sin_port = htons(5060);
                
                if (bind(sip_socket, (struct sockaddr*)&local_addr, sizeof(local_addr)) < 0) {
                    ESP_LOGE(TAG, "Error binding SIP socket to port 5060");
                    sip_add_log_entry("error", "Failed to bind socket to port 5060");
                    close(sip_socket);
                    sip_socket = -1;
                    current_state = SIP_STATE_ERROR;
                    sip_add_log_entry("error", "State changed to ERROR");
                    continue;
                }
                
                sip_add_log_entry("info", "Socket recreated and bound - ready for registration");
            } else {
                char socket_ok_msg[128];
                snprintf(socket_ok_msg, sizeof(socket_ok_msg),
                         "Socket already exists (fd=%d) - proceeding with registration", sip_socket);
                sip_add_log_entry("info", socket_ok_msg);
            }
            
            sip_add_log_entry("info", "Calling sip_client_register()");
            sip_client_register();
            sip_add_log_entry("info", "sip_client_register() completed");
        }
        
        if (sip_socket >= 0) {
            len = recv(sip_socket, buffer, buffer_size - 1, MSG_DONTWAIT);
            if (len > 0) {
                buffer[len] = '\0';

                // Reset timeout timestamp when we receive any response
                last_message_timestamp = 0;

                sip_add_log_entry("received", "SIP message received");

                // Log received message (full for debugging)
                char log_msg[SIP_LOG_MAX_MESSAGE_LEN];
ESP_LOGI(TAG, "log_msg at line 992: %p", (void*)&log_msg);
                snprintf(log_msg, sizeof(log_msg), "Full received: %s", buffer);
                sip_add_log_entry("received", log_msg);
                
                // Enhanced SIP message processing with better error handling
                // Check response codes first (more specific than method names)
                char state_log[128];
                snprintf(state_log, sizeof(state_log), "Processing message in state: %s", state_names[current_state]);
                sip_add_log_entry("info", state_log);

                if (strstr(buffer, "SIP/2.0 200 OK")) {
                    if (current_state == SIP_STATE_REGISTERING) {
                        current_state = SIP_STATE_REGISTERED;
                        auth_attempt_count = 0;  // Reset counter on success
                        has_initial_transaction_ids = false;  // Clear stored IDs
                        sip_add_log_entry("info", "SIP registration successful");
                    } else if (current_state == SIP_STATE_CALLING || current_state == SIP_STATE_RINGING) {
                        // Clear stored INVITE auth challenge on successful call
                        has_invite_auth_challenge = false;
                        memset(&invite_auth_challenge, 0, sizeof(invite_auth_challenge));
                        invite_auth_attempt_count = 0;  // Reset counter
                        
                        char success_log[128];
                        snprintf(success_log, sizeof(success_log),
                                 "INVITE authentication successful after %d attempt(s)",
                                 invite_auth_attempt_count + 1);
                        sip_add_log_entry("info", success_log);

                        // Call accepted - send ACK and start audio
                        sip_add_log_entry("info", "Call accepted (200 OK)");

                        // Extract To tag for ACK
                        char to_tag[32] = {0};
                        const char* to_hdr = strstr(buffer, "To:");
                        if (to_hdr) {
                            const char* tag_ptr = strstr(to_hdr, "tag=");
                            if (tag_ptr) {
                                tag_ptr += 4;
                                const char* tag_term = strpbrk(tag_ptr, ";\r\n ");
                                if (tag_term) {
                                    size_t tag_length = tag_term - tag_ptr;
                                    if (tag_length < sizeof(to_tag)) {
                                        strncpy(to_tag, tag_ptr, tag_length);
                                        to_tag[tag_length] = '\0';
                                    }
                                }
                            }
                        }
                        
                        // Send ACK to complete call setup
                        static char ack_msg[768];  // Increased buffer size
                        if (!get_local_ip(local_ip, sizeof(local_ip))) {
                            strcpy(local_ip, "192.168.1.100");
                        }
                        
                        // Extract Call-ID and CSeq for ACK
                        char call_id[128] = {0};  // Increased buffer size
                        const char* cid_start = strstr(buffer, "Call-ID:");
                        if (cid_start) {
                            cid_start += 8;
                            while (*cid_start == ' ') {
                                cid_start++;
                            }
                            const char* cid_end = strstr(cid_start, "\r\n");
                            if (cid_end && cid_start && *cid_start != '\0') {
                                size_t cid_len = cid_end - cid_start;
                                if (cid_len > 0 && cid_len < sizeof(call_id)) {
                                    strncpy(call_id, cid_start, cid_len);
                                    call_id[cid_len] = '\0';
                                }
                            }
                        }
                        
                        // Build ACK message
                        snprintf(ack_msg, sizeof(ack_msg),
                                "ACK sip:%s@%s SIP/2.0\r\n"
                                "Via: SIP/2.0/UDP %s:5060;branch=z9hG4bK%d\r\n"
                                "From: <sip:%s@%s>;tag=%d\r\n"
                                "To: <sip:%s@%s>;tag=%s\r\n"
                                "Call-ID: %s\r\n"
                                "CSeq: %d ACK\r\n"
                                "Max-Forwards: 70\r\n"
                                "Content-Length: 0\r\n\r\n",
                                sip_config.username, sip_config.server,
                                local_ip, rand(),
                                sip_config.username, sip_config.server, initial_invite_from_tag,
                                sip_config.username, sip_config.server, to_tag,
                                call_id,
                                initial_invite_cseq);
                        
                        // Send ACK
                        struct sockaddr_in server_addr;
                        if (resolve_hostname(sip_config.server, &server_addr, (uint16_t)sip_config.port)) {
                            sendto(sip_socket, ack_msg, strlen(ack_msg), 0,
                                  (struct sockaddr*)&server_addr, sizeof(server_addr));
                            sip_add_log_entry("sent", "ACK sent");
                        }
                        
                        // Extract remote RTP port from SDP (simplified - assumes port 5004)
                        // In a full implementation, parse the SDP m= line
                        uint16_t remote_rtp_port = 5004;
                        const char* sdp_start = strstr(buffer, "\r\n\r\n");
                        if (sdp_start) {
                            // Log the SDP for debugging
                            const char* sdp_end = strstr(sdp_start, "\r\n\r\n");
                            if (sdp_end) {
                                size_t sdp_len = sdp_end - sdp_start;
                                char sdp_log[512];
                                snprintf(sdp_log, sizeof(sdp_log), "Remote SDP: %.*s", (int)sdp_len, sdp_start);
                                sip_add_log_entry("info", sdp_log);
                            }

                            const char* m_line = strstr(sdp_start, "m=audio ");
                            if (m_line) {
                                m_line += 8;
                                int port_val = atoi(m_line);
                                if (port_val > 0 && port_val <= 65535) {
                                    remote_rtp_port = (uint16_t)port_val;
                                }
                            }
                        }
                        
                        // Parse remote IP from SDP c= line
                        char remote_ip[64] = {0};
                        const char* c_line = strstr(sdp_start, "c=IN IP4 ");
                        if (c_line) {
                            c_line += 9;  // Skip "c=IN IP4 "
                            const char* ip_end = strstr(c_line, "\r\n");
                            if (ip_end) {
                                size_t ip_len = ip_end - c_line;
                                if (ip_len < sizeof(remote_ip)) {
                                    strncpy(remote_ip, c_line, ip_len);
                                    remote_ip[ip_len] = '\0';
                                }
                            }
                        }
                        if (strlen(remote_ip) == 0) {
                            // Fallback to SIP server IP
                            strncpy(remote_ip, sip_config.server, sizeof(remote_ip) - 1);
                            remote_ip[sizeof(remote_ip) - 1] = '\0';
                        }

                        char ip_log[128];
                        snprintf(ip_log, sizeof(ip_log), "RTP remote IP parsed from SDP: %s (port: %d)", remote_ip, remote_rtp_port);
                        sip_add_log_entry("info", ip_log);
                        
                        // Start RTP session
                        if (rtp_start_session(remote_ip, remote_rtp_port, 5004)) {
                            sip_add_log_entry("info", "RTP session started");
                        } else {
                            sip_add_log_entry("error", "Failed to start RTP session");
                        }
                        
                        // Start audio
                        current_state = SIP_STATE_CONNECTED;
                        call_start_timestamp = 0; // Clear timeout
                        last_rtp_received_timestamp = xTaskGetTickCount() * portTICK_PERIOD_MS;
                        sip_add_log_entry("info", "Call connected - State: CONNECTED");
                        
                        // Reset DTMF decoder state for new call
                        dtmf_reset_call_state();
                        
                        audio_start_recording();
                        audio_start_playback();
                    }
                } else if (strstr(buffer, "SIP/2.0 180 Ringing")) {
                    if (current_state == SIP_STATE_CALLING) {
                        current_state = SIP_STATE_RINGING;
                        sip_add_log_entry("info", "Call ringing (180 Ringing)");
                    }
                } else if (strstr(buffer, "SIP/2.0 183 Session Progress")) {
                    if (current_state == SIP_STATE_CALLING) {
                        sip_add_log_entry("info", "Session progress (183)");
                    }
                } else if (strstr(buffer, "SIP/2.0 401 Unauthorized")) {
                    if (current_state == SIP_STATE_REGISTERING) {
                        auth_attempt_count++;

                        ESP_LOGI(TAG, "log_msg at line 1171: %p", (void*)&log_msg);
                        char auth_log_msg[128];
                        snprintf(auth_log_msg, sizeof(auth_log_msg), "Authentication required (attempt %d/%d), parsing challenge",
                                 auth_attempt_count, MAX_AUTH_ATTEMPTS);
                        sip_add_log_entry("info", auth_log_msg);

                        // Check if we've exceeded max attempts (prevent infinite loop)
                        if (auth_attempt_count > MAX_AUTH_ATTEMPTS) {
                            sip_add_log_entry("error", "Max authentication attempts exceeded - authentication failed");
                            current_state = SIP_STATE_AUTH_FAILED;
                            auth_attempt_count = 0;
                            has_initial_transaction_ids = false;
                            // Don't return - let the task continue to handle other operations
                            // The task should not return, as per FreeRTOS requirements
                            continue;
                        }

                        // Parse authentication challenge
                        last_auth_challenge = parse_www_authenticate(buffer);

                        // Extract public IP from Via header for NAT traversal
                        const char* via_header = strstr(buffer, "Via:");
                        if (via_header) {
                            if (extract_received_ip(via_header, public_ip, sizeof(public_ip))) {
                                char log_msg[128];
                                snprintf(log_msg, sizeof(log_msg), "Public IP extracted from 401: %s", public_ip);
                                sip_add_log_entry("info", log_msg);
                            } else {
                                sip_add_log_entry("info", "No received IP in 401 response");
                            }
                        }

                        if (last_auth_challenge.valid) {
                            // Send authenticated REGISTER
                            sip_client_register_auth(&last_auth_challenge);
                        } else {
                            sip_add_log_entry("error", "Failed to parse auth challenge");
                            current_state = SIP_STATE_AUTH_FAILED;
                            auth_attempt_count = 0;
                            has_initial_transaction_ids = false;
                            sip_add_log_entry("error", "State changed to AUTH_FAILED");
                        }
                    } else if (current_state == SIP_STATE_CALLING) {
                        // Per RFC 3261, a UAC must send an ACK for all final responses to an INVITE, including a 401.
                        // This stops the server from retransmitting the 401 challenge.
                        send_ack_for_error_response(buffer);

                        // CRITICAL: Check if this 401 is for our authenticated INVITE or a retransmission
                        // initial_invite_branch = first INVITE without auth
                        // auth_invite_branch = authenticated INVITE (only set when retry happens)
                        
                        const char* via_ptr = strstr(buffer, "Via:");

                        if (via_ptr && has_invite_auth_challenge && auth_invite_branch != 0) {
                            // We've sent an authenticated INVITE - check if this 401 is for it
                            const char* branch_param = strstr(via_ptr, "branch=z9hG4bK");
                            if (branch_param) {
                                branch_param += 14; // Skip "branch=z9hG4bK"
                                // Extract just the numeric part
                                int received_branch = atoi(branch_param);

                                char branch_log[256];
                                snprintf(branch_log, sizeof(branch_log),
                                         "401 response branch=%d, initial=%d, auth=%d",
                                         received_branch, initial_invite_branch, auth_invite_branch);
                                sip_add_log_entry("info", branch_log);

                                // If this 401 is for the initial INVITE (before auth), it's a retransmission
                                if (received_branch == initial_invite_branch && received_branch != auth_invite_branch) {
                                    sip_add_log_entry("info", "401 is retransmission of initial challenge - ignoring");
                                    continue;
                                }
                            }
                        }

                        // Extract headers to check Call-ID for debugging
                        sip_request_headers_t headers = extract_request_headers(buffer);
                        char debug_log[256];
                        snprintf(debug_log, sizeof(debug_log), "401 Call-ID: %s, Expected: %s", headers.call_id, invite_call_id_str);
                        sip_add_log_entry("info", debug_log);

                        // Check if Call-ID matches
                        if (strcmp(headers.call_id, invite_call_id_str) != 0) {
                            sip_add_log_entry("info", "Call-ID mismatch in 401 - ignoring");
                            continue;
                        }

                        // Check if we've exceeded max attempts
                        if (invite_auth_attempt_count >= MAX_INVITE_AUTH_ATTEMPTS) {
                            char err_msg[256];
                            snprintf(err_msg, sizeof(err_msg),
                                     "Max INVITE auth attempts (%d) exceeded - giving up on this call",
                                     MAX_INVITE_AUTH_ATTEMPTS);
                            sip_add_log_entry("error", err_msg);
                            current_state = SIP_STATE_REGISTERED;
                            call_start_timestamp = 0;
                            has_invite_auth_challenge = false;
                            invite_auth_attempt_count = 0;
                            
                            // Log the authentication failure details for debugging
                            char fail_debug[512];
                            snprintf(fail_debug, sizeof(fail_debug),
                                     "INVITE auth failed - Last attempt used: nonce=%s, calculated response=%s",
                                     invite_auth_challenge.nonce, "see previous log");
                            sip_add_log_entry("error", fail_debug);
                            continue;
                        }
                        
                        // Parse the new authentication challenge
                        sip_auth_challenge_t new_challenge = parse_www_authenticate(buffer);
                        if (new_challenge.valid) {
                            // Update the stored challenge with the latest one from server
                            // Only reset counter if this is a genuinely NEW nonce (different from previous)
                            if (!has_invite_auth_challenge ||
                                strcmp(invite_auth_challenge.nonce, new_challenge.nonce) != 0) {
                                char log_msg[256];
                                snprintf(log_msg, sizeof(log_msg),
                                         "New INVITE auth challenge (nonce changed) - resetting attempt counter");
                                sip_add_log_entry("info", log_msg);
                                invite_auth_attempt_count = 0;
                            }
                            
                            invite_auth_challenge = new_challenge;
                            has_invite_auth_challenge = true;
                            sip_add_log_entry("info", "INVITE authentication challenge updated - will retry with auth");

                            // Extract the target URI from the To header in the 401 response
                            static char retry_uri[128] = {0};
                            const char* to_header = strstr(buffer, "To: ");
                            if (to_header) {
                                to_header += 4; // Skip "To: "
                                const char* uri_start = strstr(to_header, "<sip:");
                                if (uri_start) {
                                    uri_start += 1; // Skip "<"
                                    const char* uri_end = strstr(uri_start, ">");
                                    if (uri_end) {
                                        size_t uri_len = uri_end - uri_start;
                                        if (uri_len < sizeof(retry_uri)) {
                                            strncpy(retry_uri, uri_start, uri_len);
                                            retry_uri[uri_len] = '\0';
                                            
                                            char retry_log[256];
                                            snprintf(retry_log, sizeof(retry_log),
                                                     "Retrying INVITE with auth (attempt %d/%d) to %s",
                                                     invite_auth_attempt_count + 1, MAX_INVITE_AUTH_ATTEMPTS, retry_uri);
                                            sip_add_log_entry("info", retry_log);
                                            sip_client_make_call(retry_uri);
                                        }
                                    }
                                }
                            }
                        } else {
                            sip_add_log_entry("error", "Failed to parse INVITE auth challenge");
                            current_state = SIP_STATE_REGISTERED;
                            call_start_timestamp = 0;
                            has_invite_auth_challenge = false;
                            invite_auth_attempt_count = 0;
                        }
                    } else {
                        // Received 401 but not in REGISTERING or CALLING state
                        // Check if this is a retransmission of the initial INVITE 401
                        const char* via_ptr = strstr(buffer, "Via:");

                        if (via_ptr && initial_invite_branch != 0) {
                            const char* branch_param = strstr(via_ptr, "branch=z9hG4bK");
                            if (branch_param) {
                                branch_param += 14; // Skip "branch=z9hG4bK"
                                int received_branch = atoi(branch_param);

                                char branch_log[256];
                                snprintf(branch_log, sizeof(branch_log),
                                         "401 in CONNECTED: received branch=%d, initial=%d, auth=%d",
                                         received_branch, initial_invite_branch, auth_invite_branch);
                                sip_add_log_entry("info", branch_log);

                                // If this 401 is for the initial INVITE (before auth), it's a retransmission
                                if (received_branch == initial_invite_branch && received_branch != auth_invite_branch) {
                                    // Extract headers for debugging
                                    sip_request_headers_t headers = extract_request_headers(buffer);
                                    char debug_log[256];
                                    snprintf(debug_log, sizeof(debug_log), "401 retransmission Call-ID: %s, Expected: %s", headers.call_id, invite_call_id_str);
                                    sip_add_log_entry("info", debug_log);
                                    sip_add_log_entry("info", "401 in CONNECTED is retransmission of initial challenge - ignoring");
                                } else {
                                    // Not a retransmission - log details for further investigation
                                    char ignore_msg[128];
                                    snprintf(ignore_msg, sizeof(ignore_msg),
                                             "Ignoring unexpected 401 in state %s (not retransmission)",
                                             (current_state < sizeof(state_names)/sizeof(state_names[0])) ?
                                             state_names[current_state] : "UNKNOWN");
                                    sip_add_log_entry("info", ignore_msg);

                                    // Enhanced logging for debugging
                                    sip_request_headers_t headers = extract_request_headers(buffer);
                                    if (headers.valid) {
                                        char debug_log[512];
                                        snprintf(debug_log, sizeof(debug_log),
                                                 "Unexpected 401 in CONNECTED: Call-ID=%s, Branch=%s, CSeq=%d %s, From=%s, To=%s",
                                                 headers.call_id, headers.via_header, headers.cseq_num, headers.cseq_method,
                                                 headers.from_header, headers.to_header);
                                        sip_add_log_entry("info", debug_log);

                                        // Compare with stored INVITE transaction IDs
                                        snprintf(debug_log, sizeof(debug_log),
                                                 "Stored INVITE IDs: Call-ID=%d@local_ip, Branch=%d, CSeq=%d",
                                                 initial_invite_call_id, initial_invite_branch, initial_invite_cseq);
                                        sip_add_log_entry("info", debug_log);
                                    } else {
                                        sip_add_log_entry("error", "Failed to extract headers from unexpected 401 in CONNECTED state");
                                    }
                                }
                            } else {
                                // Not a retransmission - log details for further investigation
                                char ignore_msg[128];
                                snprintf(ignore_msg, sizeof(ignore_msg),
                                         "Ignoring unexpected 401 in state %s (not retransmission)",
                                         (current_state < sizeof(state_names)/sizeof(state_names[0])) ?
                                         state_names[current_state] : "UNKNOWN");
                                sip_add_log_entry("info", ignore_msg);

                                // Enhanced logging for debugging
                                sip_request_headers_t headers = extract_request_headers(buffer);
                                if (headers.valid) {
                                    char debug_log[512];
                                    snprintf(debug_log, sizeof(debug_log),
                                             "Unexpected 401 in CONNECTED: Call-ID=%s, Branch=%s, CSeq=%d %s, From=%s, To=%s",
                                             headers.call_id, headers.via_header, headers.cseq_num, headers.cseq_method,
                                             headers.from_header, headers.to_header);
                                    sip_add_log_entry("info", debug_log);

                                    // Compare with stored INVITE transaction IDs
                                    snprintf(debug_log, sizeof(debug_log),
                                             "Stored INVITE IDs: Call-ID=%d@local_ip, Branch=%d, CSeq=%d",
                                             initial_invite_call_id, initial_invite_branch, initial_invite_cseq);
                                    sip_add_log_entry("info", debug_log);
                                } else {
                                    sip_add_log_entry("error", "Failed to extract headers from unexpected 401 in CONNECTED state");
                                }
                            }
                        } else {
                            // Not a retransmission - log details for further investigation
                            char ignore_msg[128];
                            snprintf(ignore_msg, sizeof(ignore_msg),
                                     "Ignoring unexpected 401 in state %s (not retransmission)",
                                     (current_state < sizeof(state_names)/sizeof(state_names[0])) ?
                                     state_names[current_state] : "UNKNOWN");
                            sip_add_log_entry("info", ignore_msg);

                            // Enhanced logging for debugging
                            sip_request_headers_t headers = extract_request_headers(buffer);
                            if (headers.valid) {
                                char debug_log[512];
                                snprintf(debug_log, sizeof(debug_log),
                                         "Unexpected 401 in CONNECTED: Call-ID=%s, Expected: %s, Branch=%s, CSeq=%d %s, From=%s, To=%s",
                                         headers.call_id, invite_call_id_str, headers.via_header, headers.cseq_num, headers.cseq_method,
                                         headers.from_header, headers.to_header);
                                sip_add_log_entry("info", debug_log);

                                // Compare with stored INVITE transaction IDs
                                snprintf(debug_log, sizeof(debug_log),
                                         "Stored INVITE IDs: Call-ID=%d@local_ip, Branch=%d, CSeq=%d",
                                         initial_invite_call_id, initial_invite_branch, initial_invite_cseq);
                                sip_add_log_entry("info", debug_log);
                            } else {
                                sip_add_log_entry("error", "Failed to extract headers from unexpected 401 in CONNECTED state");
                            }
                        }
                    }
                } else if (strstr(buffer, "SIP/2.0 100 Trying")) {
                    // Provisional response, just log it
                    sip_add_log_entry("info", "Server processing request (100 Trying)");
                } else if (strstr(buffer, "SIP/2.0 403 Forbidden")) {
                    sip_add_log_entry("error", "SIP forbidden - State: AUTH_FAILED");
                    if (current_state == SIP_STATE_CALLING || current_state == SIP_STATE_RINGING) {
                        // Send ACK to stop retransmissions
                        send_ack_for_error_response(buffer);
                        
                        // Clear INVITE authentication state
                        has_invite_auth_challenge = false;
                        memset(&invite_auth_challenge, 0, sizeof(invite_auth_challenge));
                        invite_auth_attempt_count = 0;
                        
                        call_start_timestamp = 0; // Clear timeout
                        current_state = SIP_STATE_REGISTERED; // Return to registered state
                    } else {
                        current_state = SIP_STATE_AUTH_FAILED;
                    }
                } else if (strstr(buffer, "SIP/2.0 404 Not Found")) {
                    sip_add_log_entry("error", "SIP target not found");
                    if (current_state == SIP_STATE_CALLING || current_state == SIP_STATE_RINGING) {
                        // Send ACK to stop retransmissions
                        send_ack_for_error_response(buffer);
                        
                        // Clear INVITE authentication state
                        has_invite_auth_challenge = false;
                        memset(&invite_auth_challenge, 0, sizeof(invite_auth_challenge));
                        invite_auth_attempt_count = 0;
                        
                        call_start_timestamp = 0; // Clear timeout
                        current_state = SIP_STATE_REGISTERED; // Return to registered state
                    } else {
                        current_state = SIP_STATE_ERROR;
                    }
                } else if (strstr(buffer, "SIP/2.0 408 Request Timeout")) {
                    sip_add_log_entry("error", "SIP request timeout");
                    if (current_state == SIP_STATE_CALLING || current_state == SIP_STATE_RINGING) {
                        // Send ACK to stop retransmissions
                        send_ack_for_error_response(buffer);
                        
                        // Clear INVITE authentication state
                        has_invite_auth_challenge = false;
                        memset(&invite_auth_challenge, 0, sizeof(invite_auth_challenge));
                        invite_auth_attempt_count = 0;
                        
                        call_start_timestamp = 0; // Clear timeout
                        current_state = SIP_STATE_REGISTERED; // Return to registered state
                    } else {
                        current_state = SIP_STATE_TIMEOUT;
                    }
                } else if (strstr(buffer, "SIP/2.0 486 Busy Here")) {
                    sip_add_log_entry("info", "SIP target busy");
                    
                    // Send ACK to stop retransmissions
                    send_ack_for_error_response(buffer);
                    
                    // Clear INVITE authentication state
                    has_invite_auth_challenge = false;
                    memset(&invite_auth_challenge, 0, sizeof(invite_auth_challenge));
                    invite_auth_attempt_count = 0;
                    
                    call_start_timestamp = 0; // Clear timeout
                    current_state = SIP_STATE_REGISTERED;
                } else if (strstr(buffer, "SIP/2.0 487 Request Terminated")) {
                    sip_add_log_entry("info", "SIP request terminated");
                    
                    // Send ACK to stop retransmissions
                    send_ack_for_error_response(buffer);
                    
                    // Clear INVITE authentication state
                    has_invite_auth_challenge = false;
                    memset(&invite_auth_challenge, 0, sizeof(invite_auth_challenge));
                    invite_auth_attempt_count = 0;
                    
                    call_start_timestamp = 0; // Clear timeout
                    current_state = SIP_STATE_REGISTERED;
                } else if (strstr(buffer, "SIP/2.0 500 Internal Server Error")) {
                    // Handle 500 Internal Server Error from SIP server
                    sip_add_log_entry("error", "SIP 500 Internal Server Error received");
                    
                    char debug_msg[256];
                    snprintf(debug_msg, sizeof(debug_msg),
                             "500 Error - Current state: %s, Socket: %d, Auth attempts: %d",
                             (current_state < sizeof(state_names)/sizeof(state_names[0])) ?
                             state_names[current_state] : "UNKNOWN",
                             sip_socket, auth_attempt_count);
                    sip_add_log_entry("error", debug_msg);
                    
                    // Clear any pending states and authentication
                    if (current_state == SIP_STATE_REGISTERING) {
                        sip_add_log_entry("error", "500 during REGISTER - clearing auth state");
                        auth_attempt_count = 0;
                        has_initial_transaction_ids = false;
                        current_state = SIP_STATE_DISCONNECTED;
                    } else if (current_state == SIP_STATE_CALLING || current_state == SIP_STATE_RINGING) {
                } else if (strncmp(buffer, "OPTIONS ", 8) == 0) {
                    // Handle OPTIONS request (capability query / keepalive)
                    sip_add_log_entry("received", "OPTIONS request received");
                    
                    // Extract headers using helper function
                    sip_request_headers_t headers = extract_request_headers(buffer);
                    
                    if (!headers.valid) {
                        sip_add_log_entry("error", "Failed to parse OPTIONS headers");
                        continue;
                    }
                    
                    // Build Allow header with supported methods
                    char extra_headers[256];
                    snprintf(extra_headers, sizeof(extra_headers),
                            "Allow: INVITE, ACK, BYE, CANCEL, OPTIONS, INFO\r\n"
                            "Accept: application/sdp, application/dtmf-relay\r\n"
                            "Accept-Encoding: identity\r\n"
                            "Accept-Language: en\r\n"
                            "Supported: \r\n");
                    
                    // Send 200 OK response using helper function
                    send_sip_response(200, "OK", &headers, extra_headers, NULL);
                    
                    sip_add_log_entry("info", "OPTIONS response sent - capabilities advertised (INFO method supported)");
                } else if (strncmp(buffer, "CANCEL ", 7) == 0) {
                    // Handle CANCEL request (call cancellation before answer)
                    sip_add_log_entry("received", "CANCEL request received");
                    
                    // Extract headers using helper function
                    sip_request_headers_t headers = extract_request_headers(buffer);
                    
                    if (!headers.valid) {
                        sip_add_log_entry("error", "Failed to parse CANCEL headers");
                        continue;
                    }
                    
                    // CANCEL is only valid if we have an ongoing INVITE transaction
                    if (current_state == SIP_STATE_CALLING || current_state == SIP_STATE_RINGING) {
                        // Send 200 OK to CANCEL
                        send_sip_response(200, "OK", &headers, NULL, NULL);
                        
                        // TODO: Also send 487 Request Terminated to original INVITE
                        // (Would require storing INVITE transaction details)
                        
                        // Clear call state
                        current_state = SIP_STATE_REGISTERED;
                        call_start_timestamp = 0;
                        
                        // Stop any audio/RTP that might have started
                        audio_stop_recording();
                        audio_stop_playback();
                        rtp_stop_session();
                        
                        sip_add_log_entry("info", "Call cancelled by remote party - returned to REGISTERED");
                    } else {
                        // No matching transaction - send 481 Call/Transaction Does Not Exist
                        sip_add_log_entry("info", "CANCEL for unknown transaction - sending 481");
                        send_sip_response(481, "Call/Transaction Does Not Exist", &headers, NULL, NULL);
                    }
                        sip_add_log_entry("error", "500 during call setup - returning to registered");
                        call_start_timestamp = 0;
                        has_invite_auth_challenge = false;
                        invite_auth_attempt_count = 0;
                        current_state = SIP_STATE_REGISTERED;
                        audio_stop_recording();
                        audio_stop_playback();
                        rtp_stop_session();
                    } else {
                        sip_add_log_entry("error", "500 in other state - entering error state");
                        current_state = SIP_STATE_ERROR;
                    }
                    
                    // Close socket so retry mechanism can recreate it
                    if (sip_socket >= 0) {
                        close(sip_socket);
                        sip_socket = -1;
                        sip_add_log_entry("info", "SIP socket closed after 500 error");
                    }
                    
                    // Schedule connection retry
                    last_connection_retry_timestamp = xTaskGetTickCount() * portTICK_PERIOD_MS;
                    sip_add_log_entry("info", "Connection retry scheduled in 10 seconds after 500 error");
                } else if (strstr(buffer, "SIP/2.0 503 Service Unavailable")) {
                    // Handle 503 Service Unavailable (server overloaded/down)
                    sip_add_log_entry("error", "SIP 503 Service Unavailable");
                    
                    if (current_state == SIP_STATE_REGISTERING) {
                        auth_attempt_count = 0;
                        has_initial_transaction_ids = false;
                        current_state = SIP_STATE_DISCONNECTED;
                    } else if (current_state == SIP_STATE_CALLING || current_state == SIP_STATE_RINGING) {
                        call_start_timestamp = 0;
                        current_state = SIP_STATE_REGISTERED;
                        audio_stop_recording();
                        audio_stop_playback();
                        rtp_stop_session();
                    }
                    
                    // Close socket so retry mechanism can recreate it
                    if (sip_socket >= 0) {
                        close(sip_socket);
                        sip_socket = -1;
                        sip_add_log_entry("info", "SIP socket closed after 503 error");
                    }
                    
                    last_connection_retry_timestamp = xTaskGetTickCount() * portTICK_PERIOD_MS;
                    sip_add_log_entry("info", "Connection retry scheduled in 10 seconds after 503 error");
                } else if (strstr(buffer, "SIP/2.0 603 Decline")) {
                    // Check if this is a retransmission of a 603 we've already handled
                    sip_request_headers_t headers = extract_request_headers(buffer);

                    if (headers.valid) {
                        // Extract Via branch for retransmission detection
                        char via_branch[64] = {0};
                        const char* branch_ptr = strstr(headers.via_header, "branch=");
                        if (branch_ptr) {
                            branch_ptr += 7;  // Skip "branch="
                            const char* branch_end = strpbrk(branch_ptr, ";\r\n ");
                            if (branch_end) {
                                size_t branch_len = branch_end - branch_ptr;
                                if (branch_len < sizeof(via_branch)) {
                                    strncpy(via_branch, branch_ptr, branch_len);
                                    via_branch[branch_len] = '\0';
                                }
                            }
                        }

                        // Check if this is a retransmission (same Call-ID and branch within 10 seconds)
                        uint32_t current_time = xTaskGetTickCount() * portTICK_PERIOD_MS;
<<<<<<< HEAD
                        
=======
                        bool is_retransmission = false;

>>>>>>> 933b4eac
                        if (strlen(last_error_call_id) > 0 &&
                            strcmp(last_error_call_id, headers.call_id) == 0 &&
                            strcmp(last_error_via_branch, via_branch) == 0 &&
                            (current_time - last_error_timestamp) < 10000) {
                            sip_add_log_entry("info", "603 Decline is a retransmission - ignoring to prevent loop");
                        } else {
                            // This is a new error response - process it
                            sip_add_log_entry("info", "Call declined by remote party");

                            // Store this error response info for retransmission detection
                            strncpy(last_error_call_id, headers.call_id, sizeof(last_error_call_id) - 1);
                            strncpy(last_error_via_branch, via_branch, sizeof(last_error_via_branch) - 1);
                            last_error_timestamp = current_time;

                            // Send ACK to stop retransmissions (RFC 3261 requirement)
                            send_ack_for_error_response(buffer);

                            // Clear INVITE authentication state to prevent retransmission loops
                            has_invite_auth_challenge = false;
                            memset(&invite_auth_challenge, 0, sizeof(invite_auth_challenge));
                            invite_auth_attempt_count = 0;

                            call_start_timestamp = 0; // Clear timeout
                            current_state = SIP_STATE_REGISTERED;

                            sip_add_log_entry("info", "INVITE authentication state cleared - ready for new call");
                        }
                    } else {
                        // Failed to parse headers - send ACK anyway to be safe
                        sip_add_log_entry("error", "Failed to parse 603 headers - sending ACK anyway");
                        send_ack_for_error_response(buffer);
                    }
                } else if (strncmp(buffer, "INFO ", 5) == 0) {
                    // Handle INFO request (DTMF signaling, keepalive, etc.)
                    sip_add_log_entry("received", "INFO request received");

                    // Extract headers using helper function
                    sip_request_headers_t headers = extract_request_headers(buffer);

                    if (!headers.valid) {
                        sip_add_log_entry("error", "Failed to parse INFO headers");
                        continue;
                    }

                    // Extract Content-Type and body for DTMF analysis
                    const char* content_type = strstr(buffer, "Content-Type:");
                    const char* body_start = strstr(buffer, "\r\n\r\n");
                    char dtmf_signal = '\0';
                    int dtmf_duration = 0;

                    if (content_type && body_start) {
                        body_start += 4;  // Skip "\r\n\r\n"

                        // Check for DTMF relay content type
                        if (strstr(content_type, "application/dtmf-relay") ||
                            strstr(content_type, "application/dtmf")) {

                            // Parse DTMF signal from body
                            const char* signal_line = strstr(body_start, "Signal=");
                            if (signal_line) {
                                signal_line += 7;  // Skip "Signal="
                                dtmf_signal = *signal_line;

                                // Validate DTMF character
                                if ((dtmf_signal >= '0' && dtmf_signal <= '9') ||
                                    dtmf_signal == '*' || dtmf_signal == '#' ||
                                    (dtmf_signal >= 'A' && dtmf_signal <= 'D') ||
                                    (dtmf_signal >= 'a' && dtmf_signal <= 'd')) {

                                    // Extract duration if present
                                    const char* duration_line = strstr(body_start, "Duration=");
                                    if (duration_line) {
                                        duration_line += 9;  // Skip "Duration="
                                        dtmf_duration = atoi(duration_line);
                                    }

                                    char dtmf_log[128];
                                    snprintf(dtmf_log, sizeof(dtmf_log),
                                             "DTMF via INFO: signal='%c', duration=%d ms",
                                             dtmf_signal, dtmf_duration);
                                    sip_add_log_entry("info", dtmf_log);

                                    // Process DTMF if we're in a connected call
                                    if (current_state == SIP_STATE_CONNECTED) {
                                        // Convert to event code for DTMF decoder
                                        uint8_t event_code = 0;
                                        switch (dtmf_signal) {
                                            case '0': event_code = 0; break;
                                            case '1': event_code = 1; break;
                                            case '2': event_code = 2; break;
                                            case '3': event_code = 3; break;
                                            case '4': event_code = 4; break;
                                            case '5': event_code = 5; break;
                                            case '6': event_code = 6; break;
                                            case '7': event_code = 7; break;
                                            case '8': event_code = 8; break;
                                            case '9': event_code = 9; break;
                                            case '*': event_code = 10; break;
                                            case '#': event_code = 11; break;
                                            case 'A': case 'a': event_code = 12; break;
                                            case 'B': case 'b': event_code = 13; break;
                                            case 'C': case 'c': event_code = 14; break;
                                            case 'D': case 'd': event_code = 15; break;
                                            default:
                                                sip_add_log_entry("warning", "Invalid DTMF signal in INFO packet");
                                                event_code = 255;  // Invalid
                                                break;
                                        }

                                        if (event_code <= 15) {
                                            // Process as telephone-event
                                            dtmf_process_telephone_event(event_code);
                                        }
                                    } else {
                                        char state_warning[128];
                                        snprintf(state_warning, sizeof(state_warning),
                                                 "DTMF INFO received but not in CONNECTED state (state=%s)",
                                                 (current_state < sizeof(state_names)/sizeof(state_names[0])) ?
                                                 state_names[current_state] : "UNKNOWN");
                                        sip_add_log_entry("warning", state_warning);
                                    }
                                } else {
                                    char invalid_signal[64];
                                    snprintf(invalid_signal, sizeof(invalid_signal),
                                             "Invalid DTMF signal in INFO: '%c'", dtmf_signal);
                                    sip_add_log_entry("warning", invalid_signal);
                                }
                            } else {
                                sip_add_log_entry("info", "INFO with DTMF content-type but no Signal line");
                            }
                        } else {
                            // Log other INFO content types
                            char content_log[128];
                            const char* ct_end = strstr(content_type, "\r\n");
                            if (ct_end) {
                                size_t ct_len = ct_end - content_type;
                                if (ct_len < sizeof(content_log)) {
                                    strncpy(content_log, content_type, ct_len);
                                    content_log[ct_len] = '\0';
                                    sip_add_log_entry("info", content_log);
                                }
                            }
                        }
                    }

                    // Send 200 OK response to INFO
                    send_sip_response(200, "OK", &headers, NULL, NULL);
                    sip_add_log_entry("sent", "200 OK response to INFO");
                } else if (strncmp(buffer, "INVITE ", 7) == 0) {
                    // Check for INVITE request (not response)
                    sip_add_log_entry("info", "Incoming INVITE detected");

                    // Log current state for debugging
                    const char* current_state_name = (current_state < sizeof(state_names)/sizeof(state_names[0])) ?
                                                    state_names[current_state] : "UNKNOWN";
                    char state_log[128];
                    snprintf(state_log, sizeof(state_log), "Processing INVITE in state: %s", current_state_name);
                    sip_add_log_entry("info", state_log);

                    // Only accept if we're in IDLE or REGISTERED state
                    if (current_state != SIP_STATE_IDLE && current_state != SIP_STATE_REGISTERED) {
                        char busy_msg[128];
                        snprintf(busy_msg, sizeof(busy_msg), "Busy - cannot accept call (state: %s)", current_state_name);
                        sip_add_log_entry("error", busy_msg);
                        // Send 486 Busy Here response would be implemented here
                        continue;
                    }
                    
                    sip_add_log_entry("info", "Processing incoming call");
                    
                    
                    // Check for Require header early - reject if it requires unsupported extensions
                    // RFC 3261 §20.32: If we don't support a required extension, send 420 Bad Extension
                    const char* require_hdr = strstr(buffer, "Require:");
                    if (require_hdr) {
                        // Extract required extensions
                        require_hdr += 8;  // Skip "Require:"
                        while (*require_hdr == ' ') require_hdr++;  // Skip whitespace
                        const char* require_end = strstr(require_hdr, "\r\n");
                        
                        if (require_end) {
                            char required_ext[256];
                            size_t len = require_end - require_hdr;
                            if (len < sizeof(required_ext)) {
                                strncpy(required_ext, require_hdr, len);
                                required_ext[len] = '\0';
                                
                                char log_msg[256];
                                snprintf(log_msg, sizeof(log_msg),
                                         "INVITE requires unsupported extension: %s - rejecting with 420", required_ext);
                                sip_add_log_entry("error", log_msg);
                                
                                // Extract headers for response
                                sip_request_headers_t headers = extract_request_headers(buffer);
                                
                                if (headers.valid) {
                                    // Build Unsupported header
                                    char unsupported_hdr[512];
                                    snprintf(unsupported_hdr, sizeof(unsupported_hdr),
                                             "Unsupported: %s\r\n", required_ext);
                                    
                                    // Send 420 Bad Extension
                                    send_sip_response(420, "Bad Extension", &headers, unsupported_hdr, NULL);
                                    
                                    sip_add_log_entry("info", "420 Bad Extension sent - INVITE rejected");
                                } else {
                                    sip_add_log_entry("error", "Failed to parse headers for 420 response");
                                }
                                
                                continue;  // Don't process this INVITE further
                            }
                        }
                    }
                    // Extract headers for response
                    static char call_id[128] = {0};
                    static char from_header[256] = {0};
                    static char to_header[256] = {0};
                    static char via_header[256] = {0};
                    int cseq_num = 1;
                    
                    // Extract Call-ID
                    const char* cid_ptr = strstr(buffer, "Call-ID:");
                    if (cid_ptr) {
                        cid_ptr += 8;
                        while (*cid_ptr == ' ') {
                            cid_ptr++;
                        }
                        const char* cid_term = strstr(cid_ptr, "\r\n");
                        if (cid_term && cid_ptr && *cid_ptr != '\0') {
                            size_t cid_length = cid_term - cid_ptr;
                            if (cid_length > 0 && cid_length < sizeof(call_id)) {
                                strncpy(call_id, cid_ptr, cid_length);
                                call_id[cid_length] = '\0';
                            }
                        }
                    }
                    
                    // Extract From
                    const char* from_ptr = strstr(buffer, "From:");
                    if (from_ptr) {
                        from_ptr += 5;
                        while (*from_ptr == ' ') {
                            from_ptr++;
                        }
} else if (strncmp(buffer, "INFO ", 5) == 0) {
                    // Handle RFC 2976 INFO method for DTMF relay (secure alternative to audio tones)
                    sip_add_log_entry("received", "RFC 2976 INFO method received");
                    
                    // Extract headers using helper function
                    sip_request_headers_t headers = extract_request_headers(buffer);
                    
                    if (!headers.valid) {
                        sip_add_log_entry("error", "Failed to parse INFO headers");
                        continue;
                    }
                    
                    // Check Content-Type for DTMF relay
                    const char* content_type = strstr(buffer, "Content-Type:");
                    if (content_type && strstr(content_type, "application/dtmf-relay")) {
                        // Process DTMF relay message
                        sip_add_log_entry("info", "Processing DTMF relay INFO message");
                        
                        // Extract Signal and Duration from body
                        const char* body_start = strstr(buffer, "\r\n\r\n");
                        if (body_start) {
                            body_start += 4; // Skip \r\n\r\n
                            
                            char signal[8] = {0};
                            char duration[8] = {0};
                            
                            // Parse Signal= parameter
                            const char* signal_line = strstr(body_start, "Signal=");
                            if (signal_line) {
                                signal_line += 7; // Skip "Signal="
                                const char* signal_end = strpbrk(signal_line, "\r\n; ");
                                if (signal_end) {
                                    size_t signal_len = signal_end - signal_line;
                                    if (signal_len < sizeof(signal)) {
                                        strncpy(signal, signal_line, signal_len);
                                        signal[signal_len] = '\0';
                                    }
                                } else {
                                    strncpy(signal, signal_line, sizeof(signal) - 1);
                                }
                            }
                            
                            // Parse Duration= parameter
                            const char* duration_line = strstr(body_start, "Duration=");
                            if (duration_line) {
                                duration_line += 9; // Skip "Duration="
                                const char* duration_end = strpbrk(duration_line, "\r\n; ");
                                if (duration_end) {
                                    size_t duration_len = duration_end - duration_line;
                                    if (duration_len < sizeof(duration)) {
                                        strncpy(duration, duration_line, duration_len);
                                        duration[duration_len] = '\0';
                                    }
                                } else {
                                    strncpy(duration, duration_line, sizeof(duration) - 1);
                                }
                            }
                            
                            char dtmf_log[128];
                            snprintf(dtmf_log, sizeof(dtmf_log), "DTMF relay: Signal=%s, Duration=%s", signal, duration);
                            sip_add_log_entry("info", dtmf_log);
                            
                            // Process DTMF character if valid
                            if (strlen(signal) == 1) {
                                char dtmf_char = signal[0];
                                ESP_LOGI(TAG, "DTMF from INFO: %c", dtmf_char);
                                
                                // Convert to event code and process via RFC 4733 handler
                                uint8_t event_code = 255; // Invalid
                                switch(dtmf_char) {
                                    case '0': event_code = DTMF_EVENT_0; break;
                                    case '1': event_code = DTMF_EVENT_1; break;
                                    case '2': event_code = DTMF_EVENT_2; break;
                                    case '3': event_code = DTMF_EVENT_3; break;
                                    case '4': event_code = DTMF_EVENT_4; break;
                                    case '5': event_code = DTMF_EVENT_5; break;
                                    case '6': event_code = DTMF_EVENT_6; break;
                                    case '7': event_code = DTMF_EVENT_7; break;
                                    case '8': event_code = DTMF_EVENT_8; break;
                                    case '9': event_code = DTMF_EVENT_9; break;
                                    case '*': event_code = DTMF_EVENT_STAR; break;
                                    case '#': event_code = DTMF_EVENT_HASH; break;
                                    case 'A': case 'a': event_code = DTMF_EVENT_A; break;
                                    case 'B': case 'b': event_code = DTMF_EVENT_B; break;
                                    case 'C': case 'c': event_code = DTMF_EVENT_C; break;
                                    case 'D': case 'd': event_code = DTMF_EVENT_D; break;
                                    default:
                                        ESP_LOGW(TAG, "Invalid DTMF character in INFO: %c", dtmf_char);
                                        break;
                                }
                                
                                if (event_code <= DTMF_EVENT_D) {
                                    // Process via RFC 4733 handler (end bit set for INFO method)
                                    dtmf_process_telephone_event(event_code);
                                    sip_add_log_entry("info", "DTMF processed via RFC 2976 INFO method");
                                }
                            }
                        }
                        
                        // Send 200 OK response for INFO
                        send_sip_response(200, "OK", &headers, NULL, NULL);
                        sip_add_log_entry("sent", "200 OK response to INFO DTMF relay");
                    } else {
                        // INFO method for non-DTMF purposes - send 501 Not Implemented
                        sip_add_log_entry("info", "INFO method not supported for non-DTMF purposes");
                        char allow_header[128];
                        snprintf(allow_header, sizeof(allow_header),
                                "Allow: INVITE, ACK, BYE, CANCEL, OPTIONS\r\n"
                                "Accept: application/dtmf-relay\r\n");
                        send_sip_response(501, "Not Implemented", &headers, allow_header, NULL);
                    }
                } else if (strncmp(buffer, "UPDATE ", 7) == 0 ||
                           strncmp(buffer, "PRACK ", 6) == 0 ||
                           strncmp(buffer, "SUBSCRIBE ", 10) == 0 ||
                           strncmp(buffer, "NOTIFY ", 7) == 0 ||
                           strncmp(buffer, "MESSAGE ", 8) == 0 ||
                           strncmp(buffer, "REFER ", 6) == 0) {
                    // Handle other unsupported SIP methods with proper error response
                    
                    // Extract method name from request line
                    char method[32] = {0};
                    const char* space = strchr(buffer, ' ');
                    if (space) {
                        size_t len = space - buffer;
                        if (len < sizeof(method)) {
                            strncpy(method, buffer, len);
                            method[len] = '\0';
                        }
                    }
                    
                    char log_msg[128];
                    snprintf(log_msg, sizeof(log_msg), "%s method not implemented - sending 501", method);
                    sip_add_log_entry("info", log_msg);
                    
                    // Extract headers using helper function
                    sip_request_headers_t headers = extract_request_headers(buffer);
                    
                    if (!headers.valid) {
                        char err_msg[128];
                        snprintf(err_msg, sizeof(err_msg), "Failed to parse %s headers", method);
                        sip_add_log_entry("error", err_msg);
                        continue;
                    }
                    
                    // Build Allow header showing what we DO support
                    char allow_header[128];
                    snprintf(allow_header, sizeof(allow_header),
                            "Allow: INVITE, ACK, BYE, CANCEL, OPTIONS, INFO\r\n");
                    
                    // Send 501 Not Implemented response
                    send_sip_response(501, "Not Implemented", &headers, allow_header, NULL);
                    
                    snprintf(log_msg, sizeof(log_msg), "%s not implemented - 501 sent with supported methods", method);
                    sip_add_log_entry("info", log_msg);
                        const char* from_term = strstr(from_ptr, "\r\n");
                        if (from_term && from_ptr && *from_ptr != '\0') {
                            size_t from_length = from_term - from_ptr;
                            if (from_length > 0 && from_length < sizeof(from_header)) {
                                strncpy(from_header, from_ptr, from_length);
                                from_header[from_length] = '\0';
                            }       
                        }
                    }
                    
                    // Extract To
                    const char* to_ptr = strstr(buffer, "To:");
                    if (to_ptr) {
                        to_ptr += 3;
                        while (*to_ptr == ' ') {
                            to_ptr++;
                        }
                        const char* to_term = strstr(to_ptr, "\r\n");
                        if (to_term && to_ptr && *to_ptr != '\0') {
                            size_t to_length = to_term - to_ptr;
                            if (to_length > 0 && to_length < sizeof(to_header)) {
                                strncpy(to_header, to_ptr, to_length);
                                to_header[to_length] = '\0';
                            }
                        }
                    }
                    
                    // Extract Via
                    const char* via_ptr = strstr(buffer, "Via:");
                    if (via_ptr) {
                        via_ptr += 4;
                        while (*via_ptr == ' ') {
                            via_ptr++;
                        }
                        const char* via_term = strstr(via_ptr, "\r\n");
                        if (via_term && via_ptr && *via_ptr != '\0') {
                            size_t via_length = via_term - via_ptr;
                            if (via_length > 0 && via_length < sizeof(via_header)) {
                                strncpy(via_header, via_ptr, via_length);
                                via_header[via_length] = '\0';
                            }
                        }
                    }
                    
                    // Extract CSeq
                    const char* cseq_ptr = strstr(buffer, "CSeq:");
                    if (cseq_ptr) {
                        cseq_ptr += 5;
                        while (*cseq_ptr == ' ') {
                            cseq_ptr++;
                        }
                        cseq_num = atoi(cseq_ptr);
                    }
                    
                    
                    // Create SDP for response
                    static char sdp[256];
                    snprintf(sdp, sizeof(sdp), 
                             "v=0\r\n"
                             "o=- %d 0 IN IP4 %s\r\n"
                             "s=ESP32 Doorbell\r\n"
                             "c=IN IP4 %s\r\n"
                             "t=0 0\r\n"
                             "m=audio 5004 RTP/AVP 0 8 101\r\n"
                             "a=rtpmap:0 PCMU/8000\r\n"
                             "a=rtpmap:8 PCMA/8000\r\n"
                             "a=rtpmap:101 telephone-event/8000\r\n"
                             "a=fmtp:101 0-15\r\n"
                             "a=sendrecv\r\n",
                             rand(), local_ip, local_ip);
                    
                    // Add tag to To header if not present
                    char to_with_tag[300];
                    if (strstr(to_header, "tag=") == NULL) {
                        snprintf(to_with_tag, sizeof(to_with_tag), "%s;tag=%d", to_header, rand());
                    } else {
                        strncpy(to_with_tag, to_header, sizeof(to_with_tag) - 1);
                        to_with_tag[sizeof(to_with_tag) - 1] = '\0';
                    }
                    
                    // Build 200 OK response
                    static char response[1536];
                    snprintf(response, sizeof(response),
                             "SIP/2.0 200 OK\r\n"
                             "Via: %s\r\n"
                             "From: %s\r\n"
                             "To: %s\r\n"
                             "Call-ID: %s\r\n"
                             "CSeq: %d INVITE\r\n"
                             "Contact: <sip:%s@%s:5060>\r\n"
                             "Content-Type: application/sdp\r\n"
                             "Content-Length: %d\r\n\r\n%s",
                             via_header,
                             from_header,
                             to_with_tag,
                             call_id,
                             cseq_num,
                             sip_config.username, local_ip,
                             strlen(sdp), sdp);
                    
                    // Send 200 OK
                    struct sockaddr_in server_addr;

                    if (resolve_hostname(sip_config.server, &server_addr, (uint16_t)sip_config.port)) {
                        int sent = sendto(sip_socket, response, strlen(response), 0,
                                          (struct sockaddr*)&server_addr, sizeof(server_addr));
                        if (sent > 0) {
                            sip_add_log_entry("sent", "200 OK response to INVITE");

                            // Start RTP session
                            char remote_ip[64];
                            strncpy(remote_ip, sip_config.server, sizeof(remote_ip) - 1);
                            remote_ip[sizeof(remote_ip) - 1] = '\0';

                            char rtp_log[128];
                            snprintf(rtp_log, sizeof(rtp_log), "Starting RTP session to %s:5004", remote_ip);
                            sip_add_log_entry("info", rtp_log);

                            if (rtp_start_session(remote_ip, 5004, 5004)) {
                                sip_add_log_entry("info", "RTP session started");
                            } else {
                                sip_add_log_entry("error", "Failed to start RTP session");
                            }

                            // Update state
                            current_state = SIP_STATE_CONNECTED;
                            call_start_timestamp = 0;
                            sip_add_log_entry("info", "Incoming call answered - State: CONNECTED");

                            // Reset DTMF decoder state for new call
                            dtmf_reset_call_state();

                            audio_start_recording();
                            audio_start_playback();
                        } else {
                            sip_add_log_entry("error", "Failed to send 200 OK");
                        }
                    } else {
                        sip_add_log_entry("error", "DNS lookup failed");
                    }
                } else if (strncmp(buffer, "BYE sip:", 8) == 0 || strncmp(buffer, "BYE ", 4) == 0) {
                    // Check for BYE request (not response)
                    sip_add_log_entry("info", "BYE message detected - processing call termination");
                    
                    // Send 200 OK response to BYE
                    static char bye_response[768];  // Increased buffer size
                    char local_ip[16];
                    if (!get_local_ip(local_ip, sizeof(local_ip))) {
                        strcpy(local_ip, "192.168.1.100");
                    }
                    
                    // Extract Call-ID and CSeq for response
                    char call_id[128] = {0};  // Increased buffer size
                    int cseq_num = 1;
                    const char* bye_cid_ptr = strstr(buffer, "Call-ID:");
                    if (bye_cid_ptr) {
                        bye_cid_ptr += 8;
                        while (*bye_cid_ptr == ' ') {
                            bye_cid_ptr++;
                        }
                        const char* bye_cid_term = strstr(bye_cid_ptr, "\r\n");
                        if (bye_cid_term) {
                            size_t bye_cid_len = bye_cid_term - bye_cid_ptr;
                            if (bye_cid_len < sizeof(call_id)) {
                                strncpy(call_id, bye_cid_ptr, bye_cid_len);
                                call_id[bye_cid_len] = '\0';
                            }
                        }
                    }
                    
                    const char* bye_cseq_ptr = strstr(buffer, "CSeq:");
                    if (bye_cseq_ptr) {
                        bye_cseq_ptr += 5;
                        while (*bye_cseq_ptr == ' ') {
                            bye_cseq_ptr++;
                        }
                        cseq_num = atoi(bye_cseq_ptr);
                    }
                    
                    snprintf(bye_response, sizeof(bye_response),
                            "SIP/2.0 200 OK\r\n"
                            "Via: SIP/2.0/UDP %s:5060\r\n"
                            "From: <sip:%s@%s>\r\n"
                            "To: <sip:%s@%s>\r\n"
                            "Call-ID: %s\r\n"
                            "CSeq: %d BYE\r\n"
                            "Content-Length: 0\r\n\r\n",
                            local_ip,
                            sip_config.username, sip_config.server,
                            sip_config.username, sip_config.server,
                            call_id, cseq_num);
                    
                    struct sockaddr_in server_addr;
                    if (resolve_hostname(sip_config.server, &server_addr, (uint16_t)sip_config.port)) {
                        sendto(sip_socket, bye_response, strlen(bye_response), 0,
                              (struct sockaddr*)&server_addr, sizeof(server_addr));
                        sip_add_log_entry("sent", "200 OK response to BYE");
                    }
                    
                    current_state = SIP_STATE_REGISTERED;
                    call_start_timestamp = 0; // Clear timeout

                    // Reset DTMF decoder state when call ends
                    dtmf_reset_call_state();

                    audio_stop_recording();
                    audio_stop_playback();
                    rtp_stop_session();
                    sip_add_log_entry("info", "RTP session stopped - State changed to REGISTERED");
                }
            }
        }
        
        // Audio processing during active call
        if (current_state == SIP_STATE_CONNECTED && rtp_is_active()) {
            // Send audio (20ms frames at 8kHz = 160 samples)
            int16_t tx_buffer[160];
            size_t samples_read = audio_read(tx_buffer, 160);
            if (samples_read > 0) {
                // Send audio via RTP
                int sent = rtp_send_audio(tx_buffer, samples_read);
                if (sent > 0) {
                    char rtp_log[128];
                    snprintf(rtp_log, sizeof(rtp_log), "RTP audio sent: %d samples (%d bytes)", samples_read, sent);
                    sip_add_log_entry("info", rtp_log);
                } else {
                    char rtp_log[128];
                    snprintf(rtp_log, sizeof(rtp_log), "RTP send failed: %d", sent);
                    sip_add_log_entry("error", rtp_log);
                }
            } else {
                char rtp_log[128];
                snprintf(rtp_log, sizeof(rtp_log), "Audio read returned 0 samples");
                sip_add_log_entry("info", rtp_log);
            }
            
            // Receive audio
            int16_t rx_buffer[160];
            int samples_received = rtp_receive_audio(rx_buffer, 160);
            if (samples_received > 0) {
                // Update RTP timestamp on packet receive for timeout tracking
                last_rtp_received_timestamp = xTaskGetTickCount() * portTICK_PERIOD_MS;
                char rtp_log[128];
                snprintf(rtp_log, sizeof(rtp_log), "RTP audio packet received: %d samples, timestamp updated", samples_received);
                sip_add_log_entry("info", rtp_log);
                // Play received audio
                audio_write(rx_buffer, samples_received);
            } else if (samples_received == 0) {
                char rtp_log[128];
                snprintf(rtp_log, sizeof(rtp_log), "RTP receive: No packets received (samples_received=0)");
                sip_add_log_entry("info", rtp_log);
            } else {
                char rtp_log[128];
                snprintf(rtp_log, sizeof(rtp_log), "RTP receive: Error (samples_received=%d)", samples_received);
                sip_add_log_entry("error", rtp_log);
            }
        }
    }
    
    ESP_LOGI(TAG, "SIP task ended");
    free(buffer);
    vTaskDelete(NULL);
}

void sip_client_init(void)
{
    sip_add_log_entry("info", "Initializing SIP client");

    // Initialize RTP handler
    rtp_init();

    // Set initial state
    current_state = SIP_STATE_IDLE;

    // Load configuration
    sip_config = sip_load_config();

    if (sip_config.configured) {
        char log_msg[128];
        snprintf(log_msg, sizeof(log_msg), "SIP configuration loaded: %s@%s",
                  sip_config.username, sip_config.server);
        sip_add_log_entry("info", log_msg);

        // Check IP status before creating socket
        char local_ip[16];
        if (get_local_ip(local_ip, sizeof(local_ip))) {
            ESP_LOGI(TAG, "SIP init: IP available: %s", local_ip);
        } else {
            ESP_LOGI(TAG, "SIP init: No IP available yet");
        }

        // Create socket
        sip_socket = socket(AF_INET, SOCK_DGRAM, IPPROTO_UDP);
        if (sip_socket < 0) {
            ESP_LOGE(TAG, "Error creating SIP socket");
            current_state = SIP_STATE_ERROR;
            return;
        }
        
        // Bind socket to port 5060 so we can receive responses
        struct sockaddr_in local_addr;
        memset(&local_addr, 0, sizeof(local_addr));
        local_addr.sin_family = AF_INET;
        local_addr.sin_addr.s_addr = INADDR_ANY;  // Listen on all interfaces
        local_addr.sin_port = htons(5060);  // SIP port
        
        if (bind(sip_socket, (struct sockaddr*)&local_addr, sizeof(local_addr)) < 0) {
            ESP_LOGE(TAG, "Error binding SIP socket to port 5060");
            close(sip_socket);
            sip_socket = -1;
            current_state = SIP_STATE_ERROR;
            return;
        }
        
        sip_add_log_entry("info", "SIP socket bound to port 5060");

        // Create SIP task pinned to Core 1 (APP CPU)
        // This isolates SIP from WiFi which runs on Core 0 (PRO CPU)
        // Priority 3 is low enough to not interfere with system tasks
        // Stack size 8KB to handle DNS resolution and SIP messages
        BaseType_t result = xTaskCreatePinnedToCore(
            sip_task,           // Task function
            "sip_task",         // Task name
            8192,               // Stack size (8KB - increased for DNS)
            NULL,               // Parameters
            3,                  // Priority (low)
            &sip_task_handle,   // Task handle
            1                   // Core 1 (APP CPU)
        );
        
        if (result != pdPASS) {
            ESP_LOGE(TAG, "Failed to create SIP task");
            close(sip_socket);
            sip_socket = -1;
            current_state = SIP_STATE_ERROR;
            return;
        }
        
        ESP_LOGI(TAG, "SIP task created on Core 1 (APP CPU)");
        
        // Set timestamp for delayed auto-registration
        // This gives WiFi time to stabilize before attempting registration
        init_timestamp = xTaskGetTickCount() * portTICK_PERIOD_MS;
        ESP_LOGI(TAG, "SIP client ready. Auto-registration will start in %lu ms", auto_register_delay_ms);
        sip_add_log_entry("info", "SIP client ready. Auto-registration scheduled.");
    } else {
        ESP_LOGI(TAG, "No SIP configuration found");
        sip_add_log_entry("info", "No SIP configuration found");
        current_state = SIP_STATE_DISCONNECTED;
    }

    ESP_LOGI(TAG, "SIP client initialized");
}

void sip_client_deinit(void)
{
    if (sip_task_handle) {
        vTaskDelete(sip_task_handle);
        sip_task_handle = NULL;
    }
    
    if (sip_socket >= 0) {
        close(sip_socket);
        sip_socket = -1;
    }
    
    ESP_LOGI(TAG, "SIP Client deinitialized");
}

bool sip_client_register(void)
{
    if (!sip_config.configured || sip_socket < 0) {
        current_state = SIP_STATE_ERROR;
        return false;
    }

    sip_add_log_entry("info", "Starting SIP registration");
    current_state = SIP_STATE_REGISTERING;
    
    // Reset auth attempt counter for new registration
    auth_attempt_count = 0;

    // Clear public IP for new registration
    memset(public_ip, 0, sizeof(public_ip));

    struct sockaddr_in server_addr;

    // DNS lookup (no watchdog needed - SIP task not monitored)
    char dns_msg[128];
    snprintf(dns_msg, sizeof(dns_msg), "Performing DNS lookup for %s:%d",
             sip_config.server, sip_config.port);
    sip_add_log_entry("info", dns_msg);
    
    if (!resolve_hostname(sip_config.server, &server_addr, (uint16_t)sip_config.port)) {
        sip_add_log_entry("error", "DNS lookup failed - cannot resolve hostname");
        current_state = SIP_STATE_ERROR;
        return false;
    }
    
    sip_add_log_entry("info", "DNS lookup successful - server resolved");

    // Get local IP address
    char local_ip[16];
    if (!get_local_ip(local_ip, sizeof(local_ip))) {
        strcpy(local_ip, "192.168.1.100"); // Fallback
        ESP_LOGW(TAG, "Using fallback IP address");
    } else {
        ESP_LOGI(TAG, "Using local IP: %s", local_ip);
    }

    // Create REGISTER message (use static to avoid stack allocation)
    static char register_msg[1024];
    int branch_id = rand();
    int from_tag = rand();
    int call_id = rand();
    
    // Store Call-ID and From tag for reuse in authenticated REGISTER
    snprintf(initial_call_id, sizeof(initial_call_id), "%d@%s", call_id, local_ip);
    snprintf(initial_from_tag, sizeof(initial_from_tag), "%d", from_tag);
    has_initial_transaction_ids = true;
    
    char log_msg[256];
    snprintf(log_msg, sizeof(log_msg), "Initial REGISTER: Call-ID=%s, From-tag=%s",
             initial_call_id, initial_from_tag);
    sip_add_log_entry("info", log_msg);
    
    // Use public IP for Contact header if available (critical for inbound calls)
    const char* contact_ip = (strlen(public_ip) > 0) ? public_ip : local_ip;

    snprintf(register_msg, sizeof(register_msg),
             "REGISTER sip:%s SIP/2.0\r\n"
             "Via: SIP/2.0/UDP %s:5060;branch=z9hG4bK%d;rport\r\n"
             "Max-Forwards: 70\r\n"
             "From: <sip:%s@%s>;tag=%s\r\n"
             "To: <sip:%s@%s>\r\n"
             "Call-ID: %s\r\n"
             "CSeq: 1 REGISTER\r\n"
             "Contact: <sip:%s@%s:5060>\r\n"
             "Expires: 3600\r\n"
             "Allow: INVITE, ACK, CANCEL, BYE, NOTIFY, REFER, MESSAGE, OPTIONS, INFO, SUBSCRIBE\r\n"
             "User-Agent: ESP32-Doorbell/1.0\r\n"
             "Content-Length: 0\r\n\r\n",
             sip_config.server, local_ip, branch_id,
             sip_config.username, sip_config.server, initial_from_tag,
             sip_config.username, sip_config.server,
             initial_call_id,
             sip_config.username, contact_ip);

    int sent = sendto(sip_socket, register_msg, strlen(register_msg), 0,
                       (struct sockaddr*)&server_addr, sizeof(server_addr));

    if (sent < 0) {
        char err_msg[64];
        snprintf(err_msg, sizeof(err_msg), "Error sending REGISTER message: %d", sent);
        ESP_LOGE(TAG, "%s", err_msg);
        current_state = SIP_STATE_ERROR;
        return false;
    }

    last_message_timestamp = xTaskGetTickCount() * portTICK_PERIOD_MS;
    sip_add_log_entry("sent", "REGISTER message sent");
    return true;
}

// Send authenticated REGISTER with digest authentication
static bool sip_client_register_auth(sip_auth_challenge_t* challenge)
{
    if (!sip_config.configured || sip_socket < 0 || !challenge || !challenge->valid) {
        current_state = SIP_STATE_ERROR;
        return false;
    }

    // Declare variables at the beginning
    char local_ip[16] = {0};
    char log_msg[256] = {0};

    // Check if we have stored transaction IDs from initial REGISTER
    if (!has_initial_transaction_ids) {
        sip_add_log_entry("error", "No initial transaction IDs stored - cannot authenticate");
        current_state = SIP_STATE_ERROR;
        return false;
    }


    struct sockaddr_in server_addr;

    if (!resolve_hostname(sip_config.server, &server_addr, (uint16_t)sip_config.port)) {
        current_state = SIP_STATE_ERROR;
        return false;
    }


    // Generate cnonce and nc
    char cnonce[17];
    char nc_str[12];
    // Increment nonce count for each authentication attempt
    int nc_value = auth_attempt_count + 1;
    if (nc_value > 99999999) nc_value = 1; // Prevent overflow
    sprintf(nc_str, "%08d", nc_value);
    nc_str[8] = '\0'; // Ensure null termination (8 digits + null = 9 chars)
    generate_cnonce(cnonce, sizeof(cnonce));

    // Add debug logging for REGISTER authentication parameters
    char debug_msg[256];
    snprintf(debug_msg, sizeof(debug_msg), "REGISTER Auth attempt %d: nonce='%s', nc='%s', cnonce='%s'",
             auth_attempt_count + 1, challenge->nonce, nc_str, cnonce);
    sip_add_log_entry("info", debug_msg);

    // Calculate digest response
    char response[33];
    char register_uri[256];
    // For REGISTER, the URI should be "sip:domain" format
    snprintf(register_uri, sizeof(register_uri), "sip:%s", sip_config.server);
    calculate_digest_response(
        sip_config.username,
        sip_config.password,
        challenge->realm,
        challenge->nonce,
        "REGISTER",
        register_uri,
        challenge->qop,
        nc_str,
        cnonce,
        response
    );

    // Log the calculated response for debugging
    char response_debug[128];
    snprintf(response_debug, sizeof(response_debug), "REGISTER digest response: %s", response);
    sip_add_log_entry("info", response_debug);
    
    // Log digest calculation for debugging
    snprintf(log_msg, sizeof(log_msg), "Digest calculated: response=%s", response);
    sip_add_log_entry("info", log_msg);

    // Get local IP address
    if (!get_local_ip(local_ip, sizeof(local_ip))) {
        strcpy(local_ip, "192.168.1.100"); // Fallback
    }

    // Build authenticated REGISTER message (use static to avoid stack allocation)
    static char register_msg[1536];
    int branch = rand();  // New branch for new transaction


    // Use public IP if available (for NAT traversal), else local IP
    const char* contact_ip = (strlen(public_ip) > 0) ? public_ip : local_ip;

    char ip_log[128];
    snprintf(ip_log, sizeof(ip_log), "Using contact IP: %s (public: %s, local: %s)",
              contact_ip, public_ip, local_ip);
    sip_add_log_entry("info", ip_log);

    // CRITICAL FIX: Build Authorization header WITHOUT spaces after commas
    // This matches the softphone format exactly
    int len = snprintf(register_msg, sizeof(register_msg),
        "REGISTER sip:%s SIP/2.0\r\n"
        "Via: SIP/2.0/UDP %s:5060;branch=z9hG4bK%d;rport\r\n"
        "Max-Forwards: 70\r\n"
        "From: <sip:%s@%s>;tag=%s\r\n"
        "To: <sip:%s@%s>\r\n"
        "Call-ID: %s\r\n"
        "CSeq: 2 REGISTER\r\n"
        "Contact: <sip:%s@%s:5060>\r\n"
        "Authorization: Digest username=\"%s\",realm=\"%s\",nonce=\"%s\",uri=\"sip:%s\",response=\"%s\"",
        sip_config.server, contact_ip, branch,
        sip_config.username, sip_config.server, initial_from_tag,  // REUSE stored tag
        sip_config.username, sip_config.server,
        initial_call_id,  // REUSE stored Call-ID
        sip_config.username, contact_ip,  // Use public IP for Contact header
        sip_config.username, challenge->realm, challenge->nonce, sip_config.server, response
    );

    // Add qop parameters if present (NO spaces after commas)
    if (strlen(challenge->qop) > 0) {
        len += snprintf(register_msg + len, sizeof(register_msg) - len,
            ",qop=%s,nc=%s,cnonce=\"%s\"", challenge->qop, nc_str, cnonce);
    }

    // Add opaque if present (NO space after comma)
    if (strlen(challenge->opaque) > 0) {
        len += snprintf(register_msg + len, sizeof(register_msg) - len,
            ",opaque=\"%s\"", challenge->opaque);
    }

    // Add algorithm if not MD5 (NO space after comma)
    if (strlen(challenge->algorithm) > 0 && strcmp(challenge->algorithm, "MD5") != 0) {
        len += snprintf(register_msg + len, sizeof(register_msg) - len,
            ",algorithm=%s", challenge->algorithm);
    }

    // Complete the message
    len += snprintf(register_msg + len, sizeof(register_msg) - len,
        "\r\n"
        "Expires: 3600\r\n"
        "Allow: INVITE, ACK, CANCEL, BYE, NOTIFY, REFER, MESSAGE, OPTIONS, INFO, SUBSCRIBE\r\n"
        "User-Agent: ESP32-Doorbell/1.0\r\n"
        "Content-Length: 0\r\n\r\n"
    );

    int sent = sendto(sip_socket, register_msg, len, 0,
                       (struct sockaddr*)&server_addr, sizeof(server_addr));

    if (sent < 0) {
        ESP_LOGE(TAG, "Error sending authenticated REGISTER: %d", sent);
        sip_add_log_entry("error", "Failed to send authenticated REGISTER");
        current_state = SIP_STATE_ERROR;
        return false;
    }

    last_message_timestamp = xTaskGetTickCount() * portTICK_PERIOD_MS;
    snprintf(log_msg, sizeof(log_msg), "Authenticated REGISTER sent (%d bytes)", sent);
    sip_add_log_entry("info", log_msg);
    return true;
}

void sip_client_make_call(const char* uri)
{
    // Allow calls only when IDLE or REGISTERED, or when retrying with authentication
    if (current_state != SIP_STATE_IDLE && current_state != SIP_STATE_REGISTERED &&
        !(has_invite_auth_challenge && invite_auth_attempt_count < MAX_INVITE_AUTH_ATTEMPTS)) {
        char state_log[128];
        snprintf(state_log, sizeof(state_log),
                 "Cannot make call - current state: %s, auth_count: %d",
                 (current_state < sizeof(state_names)/sizeof(state_names[0])) ?
                 state_names[current_state] : "UNKNOWN",
                 invite_auth_attempt_count);
        sip_add_log_entry("error", state_log);
        return;
    }

    if (!sip_config.configured) {
        sip_add_log_entry("error", "Cannot make call - SIP not configured");
        return;
    }

    if (sip_socket < 0) {
        sip_add_log_entry("error", "Cannot make call - socket not available");
        return;
    }

    // Format URI if needed (add sip: prefix if missing)
    static char formatted_uri[128];
    if (strncmp(uri, "sip:", 4) != 0) {
        // URI doesn't have sip: prefix, add it
        if (strchr(uri, '@') != NULL) {
            // Has @ symbol, use as-is with sip: prefix
            snprintf(formatted_uri, sizeof(formatted_uri), "sip:%s", uri);
        } else {
            // No @ symbol, add @server
            snprintf(formatted_uri, sizeof(formatted_uri), "sip:%s@%s", uri, sip_config.server);
        }
        uri = formatted_uri;
    }

    char log_msg[256];  // Increased buffer size to accommodate full URI
    snprintf(log_msg, sizeof(log_msg), "Initiating call to %s", uri);
    sip_add_log_entry("info", log_msg);

    // Only change state and set timestamp for initial call, not for auth retries
    if (invite_auth_attempt_count == 0) {
        current_state = SIP_STATE_CALLING;
        call_start_timestamp = xTaskGetTickCount() * portTICK_PERIOD_MS;
    }

    // Get local IP address
    char local_ip[16];
    if (!get_local_ip(local_ip, sizeof(local_ip))) {
        strcpy(local_ip, "192.168.1.100"); // Fallback
    }

    // Create SDP session description
    // Use public IP for NAT traversal if available, otherwise local IP
    const char* sdp_ip = (strlen(public_ip) > 0) ? public_ip : local_ip;
    static char sdp[256];
    snprintf(sdp, sizeof(sdp),
             "v=0\r\n"
             "o=- %d 0 IN IP4 %s\r\n"
             "s=ESP32 Doorbell Call\r\n"
             "c=IN IP4 %s\r\n"
             "t=0 0\r\n"
             "m=audio 5004 RTP/AVP 0 8 101\r\n"
             "a=rtpmap:0 PCMU/8000\r\n"
             "a=rtpmap:8 PCMA/8000\r\n"
             "a=rtpmap:101 telephone-event/8000\r\n"
             "a=fmtp:101 0-15\r\n"
             "a=sendrecv\r\n",
             rand(), sdp_ip, sdp_ip);

    // Create INVITE message (large buffer for authenticated INVITE with long URIs)
    static char invite_msg[3072];
    int len = 0;  // Declare len at function scope

    // NOTE: INVITE transaction IDs are defined at file scope (lines 79-83)
    // Don't redeclare them here - use the file-scope variables

    // CRITICAL FIX: Only generate NEW IDs if this is a FRESH call (no auth challenge exists)
    // If we have an auth challenge, we're retrying and must REUSE the stored IDs
    if (!has_invite_auth_challenge) {
        // This is a fresh call - generate new transaction IDs
        initial_invite_call_id = rand();
        initial_invite_from_tag = rand();
        initial_invite_branch = rand();
        auth_invite_branch = 0;  // Will be set when auth retry happens
        initial_invite_cseq = 1;  // First INVITE always uses CSeq 1

        char init_log[256];
        snprintf(init_log, sizeof(init_log),
                 "INVITE fresh call: generating NEW Call-ID=%d, From-tag=%d, Branch=%d, CSeq=%d",
                 initial_invite_call_id, initial_invite_from_tag, initial_invite_branch, initial_invite_cseq);
        sip_add_log_entry("info", init_log);
    } else {
        // This is an auth retry - REUSE stored transaction IDs
        // Generate NEW branch for authenticated INVITE (per RFC 3261)
        auth_invite_branch = rand();

        char reuse_log[256];
        snprintf(reuse_log, sizeof(reuse_log),
                 "INVITE auth retry: REUSING Call-ID=%d, From-tag=%d (CSeq=%d), NEW Branch=%d",
                 initial_invite_call_id, initial_invite_from_tag, initial_invite_cseq, auth_invite_branch);
        sip_add_log_entry("info", reuse_log);
    }

    // Store the Call-ID string for debugging
    snprintf(invite_call_id_str, sizeof(invite_call_id_str), "%d@%s", initial_invite_call_id, local_ip);

    int call_id = initial_invite_call_id;
    int tag = initial_invite_from_tag;
    int branch = has_invite_auth_challenge ? auth_invite_branch : initial_invite_branch;

    // Check if we have stored authentication challenge for INVITE
    if (has_invite_auth_challenge && invite_auth_challenge.valid && invite_auth_attempt_count < MAX_INVITE_AUTH_ATTEMPTS) {
        sip_add_log_entry("info", "Using stored INVITE authentication challenge for retry");
        // Generate cnonce and nc for INVITE authentication
        char cnonce[17];
        char nc_str[12];
        // Increment nonce count for each authentication attempt
        int nc_value = invite_auth_attempt_count + 1;
        if (nc_value > 99999999) nc_value = 1; // Prevent overflow
        sprintf(nc_str, "%08d", nc_value);
        nc_str[8] = '\0'; // Ensure null termination (8 digits + null = 9 chars)
        generate_cnonce(cnonce, sizeof(cnonce));

        // Add debug logging for authentication parameters
        char debug_msg[512];
        snprintf(debug_msg, sizeof(debug_msg),
                 "INVITE Auth retry %d: nonce='%.20s...', nc='%s', cnonce='%s', Call-ID=%d, From-tag=%d",
                 invite_auth_attempt_count + 1, invite_auth_challenge.nonce, nc_str, cnonce,
                 call_id, tag);
        sip_add_log_entry("info", debug_msg);

        // Calculate digest response for INVITE
        char response[33];
        // CRITICAL FIX: The digest URI MUST match the Request-URI (the target being called)
        // Use the actual target URI, not our own username
        // Limit to 64 bytes to satisfy format-truncation checks
        char invite_uri_for_digest[64];
        strncpy(invite_uri_for_digest, uri, sizeof(invite_uri_for_digest) - 1);
        invite_uri_for_digest[sizeof(invite_uri_for_digest) - 1] = '\0';

        // Log complete digest calculation inputs for debugging
        char digest_inputs[512];
        snprintf(digest_inputs, sizeof(digest_inputs),
                 "INVITE digest inputs: username=%s, realm=%s, method=INVITE, uri=%s, qop=%s, nc=%s",
                 sip_config.username, invite_auth_challenge.realm, invite_uri_for_digest,
                 invite_auth_challenge.qop[0] ? invite_auth_challenge.qop : "(empty)", nc_str);
        sip_add_log_entry("info", digest_inputs);

        calculate_digest_response(
            sip_config.username,
            sip_config.password,
            invite_auth_challenge.realm,
            invite_auth_challenge.nonce,
            "INVITE",
            invite_uri_for_digest,  // Use target URI for digest calculation
            invite_auth_challenge.qop,
            nc_str,
            cnonce,
            response
        );

        // Log the calculated response for debugging
        char response_debug[128];
        snprintf(response_debug, sizeof(response_debug), "INVITE digest response: %s", response);
        sip_add_log_entry("info", response_debug);

        // CRITICAL: Log CSeq value being used for debugging
        // RFC 3261 Section 8.1.3.5: CSeq should remain SAME for auth retry
        char cseq_log[128];
        snprintf(cseq_log, sizeof(cseq_log),
                 "INVITE CSeq for auth retry: %d (should be SAME as initial, not incremented)",
                 initial_invite_cseq);
        sip_add_log_entry("info", cseq_log);

        // Build INVITE message with Authorization header
        // Using truncated URIs to satisfy compiler format-truncation checks
        char safe_uri[64];
        strncpy(safe_uri, uri, sizeof(safe_uri) - 1);
        safe_uri[sizeof(safe_uri) - 1] = '\0';

        // Use public IP for Contact header if available (for NAT traversal)
        const char* contact_ip = (strlen(public_ip) > 0) ? public_ip : local_ip;

        len = snprintf(invite_msg, sizeof(invite_msg),
            "INVITE %s SIP/2.0\r\n"
            "Via: SIP/2.0/UDP %s:5060;branch=z9hG4bK%d;rport\r\n"
            "Max-Forwards: 70\r\n"
            "From: <sip:%s@%s>;tag=%d\r\n"
            "To: <%s>\r\n"
            "Call-ID: %d@%s\r\n"
            "CSeq: %d INVITE\r\n"
            "Contact: <sip:%s@%s:5060>\r\n"
            "Authorization: Digest username=\"%s\",realm=\"%s\",nonce=\"%s\",uri=\"%s\",response=\"%s\"",
            safe_uri, local_ip, branch,
            sip_config.username, sip_config.server, tag,
            safe_uri,
            call_id, local_ip,
            initial_invite_cseq,  // CRITICAL FIX: Use SAME CSeq as initial INVITE, not incremented
            sip_config.username, contact_ip,
            sip_config.username, invite_auth_challenge.realm, invite_auth_challenge.nonce, invite_uri_for_digest, response
        );

        // Add qop parameters if present (NO spaces after commas)
        if (strlen(invite_auth_challenge.qop) > 0) {
            len += snprintf(invite_msg + len, sizeof(invite_msg) - len,
                ",qop=%s,nc=%s,cnonce=\"%s\"", invite_auth_challenge.qop, nc_str, cnonce);
        }

        // Add opaque if present (NO space after comma)
        if (strlen(invite_auth_challenge.opaque) > 0) {
            len += snprintf(invite_msg + len, sizeof(invite_msg) - len,
                ",opaque=\"%s\"", invite_auth_challenge.opaque);
        }

        // Add algorithm if not MD5 (NO space after comma)
        if (strlen(invite_auth_challenge.algorithm) > 0 && strcmp(invite_auth_challenge.algorithm, "MD5") != 0) {
            len += snprintf(invite_msg + len, sizeof(invite_msg) - len,
                ",algorithm=%s", invite_auth_challenge.algorithm);
        }

        // Complete the message
        len += snprintf(invite_msg + len, sizeof(invite_msg) - len,
            "\r\n"
            "Allow: INVITE, ACK, CANCEL, BYE, NOTIFY, REFER, MESSAGE, OPTIONS, INFO, SUBSCRIBE\r\n"
            "User-Agent: ESP32-Doorbell/1.0\r\n"
            "Content-Type: application/sdp\r\n"
            "Content-Length: %d\r\n\r\n%s",
            strlen(sdp), sdp);

        {
            char invite_log_msg[128];
            snprintf(invite_log_msg, sizeof(invite_log_msg), "INVITE len=%d, strlen=%zu", len, strlen(invite_msg));
            sip_add_log_entry("info", invite_log_msg);
        }
        invite_auth_attempt_count++;
        sip_add_log_entry("info", "Sending authenticated INVITE");

    } else {
        // Build INVITE message without authentication (first attempt)
        // Use public IP for Contact header if available (for NAT traversal)
        const char* contact_ip = (strlen(public_ip) > 0) ? public_ip : local_ip;

        len = snprintf(invite_msg, sizeof(invite_msg),
            "INVITE %s SIP/2.0\r\n"
            "Via: SIP/2.0/UDP %s:5060;branch=z9hG4bK%d;rport\r\n"
            "Max-Forwards: 70\r\n"
            "From: <sip:%s@%s>;tag=%d\r\n"
            "To: <%s>\r\n"
            "Call-ID: %d@%s\r\n"
            "CSeq: %d INVITE\r\n"
            "Contact: <sip:%s@%s:5060>\r\n"
            "Allow: INVITE, ACK, CANCEL, BYE, NOTIFY, REFER, MESSAGE, OPTIONS, INFO, SUBSCRIBE\r\n"
            "User-Agent: ESP32-Doorbell/1.0\r\n"
            "Content-Type: application/sdp\r\n"
            "Content-Length: %d\r\n\r\n%s",
            uri, local_ip, branch,
            sip_config.username, sip_config.server, tag,
            uri,
            call_id, local_ip,
            initial_invite_cseq,  // Use stored CSeq value
            sip_config.username, contact_ip,
            strlen(sdp), sdp);
    }

    // Resolve server address
    struct sockaddr_in server_addr;

    if (!resolve_hostname(sip_config.server, &server_addr, (uint16_t)sip_config.port)) {
        sip_add_log_entry("error", "DNS lookup failed for call");
        current_state = SIP_STATE_ERROR;
        return;
    }

    // Send INVITE message
    int sent = sendto(sip_socket, invite_msg, len, 0,
                      (struct sockaddr*)&server_addr, sizeof(server_addr));

    if (sent < 0) {
        ESP_LOGE(TAG, "Error sending INVITE message: %d", sent);
        sip_add_log_entry("error", "Failed to send INVITE");
        current_state = SIP_STATE_ERROR;
        return;
    }

    last_message_timestamp = xTaskGetTickCount() * portTICK_PERIOD_MS;

    // Reuse log_msg buffer for INVITE sent message
    snprintf(log_msg, sizeof(log_msg), "INVITE sent to %s (%d bytes)", uri, sent);
    sip_add_log_entry("sent", log_msg);
}

void sip_client_hangup(void)
{
    if (current_state == SIP_STATE_CONNECTED || current_state == SIP_STATE_CALLING || current_state == SIP_STATE_RINGING) {
        ESP_LOGI(TAG, "Ending call");
        sip_add_log_entry("info", "Sending BYE to end call");
        
        // Clear INVITE authentication state when call ends
        has_invite_auth_challenge = false;
        memset(&invite_auth_challenge, 0, sizeof(invite_auth_challenge));
        invite_auth_attempt_count = 0;
        
        // Stop audio and RTP first
        audio_stop_recording();
        audio_stop_playback();
        rtp_stop_session();
        // Reset RTP timestamp on call termination
        last_rtp_received_timestamp = 0;
        sip_add_log_entry("info", "RTP timestamp reset on call hangup");
        
        // Send BYE message if we have an active call
        if (current_state == SIP_STATE_CONNECTED && sip_socket >= 0) {
            static char bye_msg[512];
            char local_ip[16];
            if (!get_local_ip(local_ip, sizeof(local_ip))) {
                strcpy(local_ip, "192.168.1.100");
            }

            // Use public IP for Contact header if available (for NAT traversal)
            const char* contact_ip = (strlen(public_ip) > 0) ? public_ip : local_ip;

            int call_id = rand();
            int tag = rand();
            int branch = rand();

            snprintf(bye_msg, sizeof(bye_msg),
                    "BYE sip:%s@%s SIP/2.0\r\n"
                    "Via: SIP/2.0/UDP %s:5060;branch=z9hG4bK%d;rport\r\n"
                    "Max-Forwards: 70\r\n"
                    "From: <sip:%s@%s>;tag=%d\r\n"
                    "To: <sip:%s@%s>\r\n"
                    "Call-ID: %d@%s\r\n"
                    "CSeq: 2 BYE\r\n"
                    "Contact: <sip:%s@%s:5060>\r\n"
                    "User-Agent: ESP32-Doorbell/1.0\r\n"
                    "Content-Length: 0\r\n\r\n",
                    sip_config.username, sip_config.server,
                    contact_ip, branch,
                    sip_config.username, sip_config.server, tag,
                    sip_config.username, sip_config.server,
                    call_id, local_ip,
                    sip_config.username, contact_ip);
            
            // Send BYE
            struct sockaddr_in server_addr;
            if (resolve_hostname(sip_config.server, &server_addr, (uint16_t)sip_config.port)) {
                int sent = sendto(sip_socket, bye_msg, strlen(bye_msg), 0,
                                 (struct sockaddr*)&server_addr, sizeof(server_addr));
                if (sent > 0) {
                    sip_add_log_entry("sent", "BYE message sent");
                } else {
                    sip_add_log_entry("error", "Failed to send BYE");
                }
            }
        } else if (current_state == SIP_STATE_CALLING || current_state == SIP_STATE_RINGING) {
            // Send CANCEL for calls that haven't been answered yet
            sip_add_log_entry("info", "Canceling outgoing call");
            // CANCEL message implementation would go here
        }
        
        // Return to registered state
        current_state = SIP_STATE_REGISTERED;
        call_start_timestamp = 0; // Clear timeout
        
        // Reset DTMF decoder state when call ends
        dtmf_reset_call_state();
        
        sip_add_log_entry("info", "Call ended - State: REGISTERED");
    }
}

void sip_client_answer_call(void)
{
    // This function is now a placeholder - incoming calls are answered automatically
    // in the SIP task when INVITE is received
    if (current_state == SIP_STATE_RINGING || current_state == SIP_STATE_CONNECTED) {
        ESP_LOGI(TAG, "Call already answered or in progress");
    } else {
        ESP_LOGW(TAG, "No incoming call to answer");
    }
}

void sip_client_send_dtmf(char dtmf_digit)
{
    if (current_state == SIP_STATE_CONNECTED) {
        ESP_LOGI(TAG, "Sending DTMF: %c", dtmf_digit);
        sip_add_log_entry("info", "Sending DTMF - State: DTMF_SENDING");
        current_state = SIP_STATE_DTMF_SENDING;

        // Validate DTMF character
        if (dtmf_digit < '0' || (dtmf_digit > '9' && dtmf_digit < 'A') ||
            (dtmf_digit > 'Z' && dtmf_digit != '*' && dtmf_digit != '#')) {
            ESP_LOGW(TAG, "Invalid DTMF character: %c", dtmf_digit);
            current_state = SIP_STATE_CONNECTED;
            return;
        }

        bool rtp_success = false;
        bool info_success = false;

        // Method 1: Try RFC 4733 telephone-event via RTP (preferred)
        if (rtp_is_active()) {
            int rtp_result = rtp_send_dtmf(dtmf_digit);
            if (rtp_result > 0) {
                rtp_success = true;
                ESP_LOGI(TAG, "DTMF %c sent via RFC 4733 RTP", dtmf_digit);
                sip_add_log_entry("info", "DTMF sent via RFC 4733 telephone-event");
            } else {
                ESP_LOGW(TAG, "Failed to send DTMF via RFC 4733");
            }
        } else {
            ESP_LOGW(TAG, "RTP not active, cannot send DTMF via RFC 4733");
        }

        // Method 2: Try RFC 2976 INFO method via SIP (backup)
        char local_ip[16];
        if (!get_local_ip(local_ip, sizeof(local_ip))) {
            strcpy(local_ip, "192.168.1.100"); // Fallback
        }
        
        char info_body[64];
        snprintf(info_body, sizeof(info_body), "Signal=%c\r\nDuration=100\r\n", dtmf_digit);

        static char info_msg[512];
        int info_len = strlen(info_body);
        int cseq = 1; // Sequence number for INFO request
        int len = snprintf(info_msg, sizeof(info_msg),
            "INFO sip:%s@%s SIP/2.0\r\n"
            "Via: SIP/2.0/UDP %s:5060;branch=z9hG4bK%d;rport\r\n"
            "Max-Forwards: 70\r\n"
            "From: <sip:%s@%s>;tag=%d\r\n"
            "To: <sip:%s@%s>\r\n"
            "Call-ID: %d@%s\r\n"
            "CSeq: %d INFO\r\n"
            "Content-Type: application/dtmf-relay\r\n"
            "Content-Length: %d\r\n\r\n%s",
            sip_config.username, sip_config.server,
            local_ip, rand(),
            sip_config.username, sip_config.server, rand(),
            sip_config.username, sip_config.server,
            rand(), local_ip,
            cseq, info_len, info_body);
        
        struct sockaddr_in server_addr;
        if (resolve_hostname(sip_config.server, &server_addr, (uint16_t)sip_config.port)) {
            int sent = sendto(sip_socket, info_msg, len, 0,
                             (struct sockaddr*)&server_addr, sizeof(server_addr));
            if (sent > 0) {
                info_success = true;
                ESP_LOGI(TAG, "DTMF %c sent via RFC 2976 INFO", dtmf_digit);
                sip_add_log_entry("info", "DTMF sent via RFC 2976 INFO method");
            } else {
                ESP_LOGW(TAG, "Failed to send DTMF via INFO method");
            }
        }

        // Log final result
        if (rtp_success || info_success) {
            ESP_LOGI(TAG, "DTMF %c sent successfully", dtmf_digit);
            sip_add_log_entry("info", "DTMF sent successfully");
        } else {
            ESP_LOGE(TAG, "Failed to send DTMF via any method");
            sip_add_log_entry("error", "DTMF sending failed");
        }

        // Return to connected state after DTMF
        current_state = SIP_STATE_CONNECTED;
        sip_add_log_entry("info", "DTMF sending complete - State: CONNECTED");
    } else {
        ESP_LOGW(TAG, "Cannot send DTMF - Not in connected state (%d)", current_state);
        sip_add_log_entry("error", "Cannot send DTMF - not in connected state");
    }
}

bool sip_client_test_connection(void)
{
    ESP_LOGI(TAG, "Testing SIP connection");

    if (!sip_config.configured) {
        ESP_LOGE(TAG, "No SIP configuration available");
        return false;
    }

    if (sip_socket < 0) {
        ESP_LOGE(TAG, "SIP socket not available");
        return false;
    }

    // For testing purposes, we'll just check if we can resolve the hostname
    struct sockaddr_in test_addr;
    if (!resolve_hostname(sip_config.server, &test_addr, (uint16_t)sip_config.port)) {
        ESP_LOGE(TAG, "Cannot resolve hostname: %s", sip_config.server);
        return false;
    }

    char reachable_msg[128];
    snprintf(reachable_msg, sizeof(reachable_msg), "SIP server %s is reachable", sip_config.server);
    ESP_LOGI(TAG, "%s", reachable_msg);
    return true;
}

void sip_get_status(char* buffer, size_t buffer_size)
{
    sip_state_t state = sip_client_get_state();
    const char* state_name = (state < sizeof(state_names)/sizeof(state_names[0])) ? 
                            state_names[state] : "UNKNOWN";

    // Determine user-friendly status
    const char* user_status;
    if (state == SIP_STATE_REGISTERED || state == SIP_STATE_CONNECTED) {
        user_status = "Registered";
    } else if (state == SIP_STATE_REGISTERING) {
        user_status = "Connecting";
    } else if (state == SIP_STATE_AUTH_FAILED) {
        user_status = "Authentication Failed";
    } else if (state == SIP_STATE_NETWORK_ERROR) {
        user_status = "Network Error";
    } else if (state == SIP_STATE_TIMEOUT) {
        user_status = "Connection Timeout";
    } else if (state == SIP_STATE_ERROR) {
        user_status = "Error";
    } else if (!sip_config.configured) {
        user_status = "Not Configured";
    } else {
        user_status = "Not Registered";
    }

    char server[64] = {0};
    char username[32] = {0};
    char apt1[64] = {0};
    char apt2[64] = {0};

    // Safely copy strings to avoid buffer issues
    strncpy(server, sip_config.server, sizeof(server) - 1);
    strncpy(username, sip_config.username, sizeof(username) - 1);
    strncpy(apt1, sip_config.apartment1_uri, sizeof(apt1) - 1);
    strncpy(apt2, sip_config.apartment2_uri, sizeof(apt2) - 1);

    snprintf(buffer, buffer_size,
             "{"
             "\"state\": \"%s\","
             "\"status\": \"%s\","
             "\"state_code\": %d,"
             "\"configured\": %s,"
             "\"server\": \"%s\","
             "\"username\": \"%s\","
             "\"apartment1\": \"%s\","
             "\"apartment2\": \"%s\","
             "\"port\": %d"
             "}",
             state_name,
             user_status,
             state,
             sip_config.configured ? "true" : "false",
             server,
             username,
             apt1,
             apt2,
             sip_config.port);
}

sip_state_t sip_client_get_state(void)
{
    return current_state;
}

void sip_save_config(const char* server, const char* username, const char* password,
                     const char* apt1, const char* apt2, int port)
{
    char save_msg[128];
    snprintf(save_msg, sizeof(save_msg), "Saving SIP configuration: %s@%s", username, server);
    ESP_LOGI(TAG, "%s", save_msg);

    nvs_handle_t nvs_handle;
    esp_err_t err = nvs_open("sip_config", NVS_READWRITE, &nvs_handle);
    if (err == ESP_OK) {
        // Save SIP configuration fields
        nvs_set_str(nvs_handle, "server", server);
        nvs_set_str(nvs_handle, "username", username);
        nvs_set_str(nvs_handle, "password", password);
        nvs_set_str(nvs_handle, "apt1", apt1);
        nvs_set_str(nvs_handle, "apt2", apt2);
        nvs_set_u16(nvs_handle, "port", (uint16_t)port);
        nvs_set_u8(nvs_handle, "configured", 1);

        nvs_commit(nvs_handle);
        nvs_close(nvs_handle);
        ESP_LOGI(TAG, "SIP configuration saved");
    } else {
        ESP_LOGE(TAG, "Error opening NVS handle: %d", err);
    }
}

sip_config_t sip_load_config(void)
{
    sip_config_t config = {0};
    
    nvs_handle_t nvs_handle;
    esp_err_t err = nvs_open("sip_config", NVS_READONLY, &nvs_handle);
    if (err == ESP_OK) {
        size_t required_size;
        uint8_t configured = 0;
        
        nvs_get_u8(nvs_handle, "configured", &configured);
        if (configured) {
            required_size = sizeof(config.server);
            nvs_get_str(nvs_handle, "server", config.server, &required_size);
            
            required_size = sizeof(config.username);
            nvs_get_str(nvs_handle, "username", config.username, &required_size);
            
            required_size = sizeof(config.password);
            nvs_get_str(nvs_handle, "password", config.password, &required_size);
            
            required_size = sizeof(config.apartment1_uri);
            nvs_get_str(nvs_handle, "apt1", config.apartment1_uri, &required_size);
            
            required_size = sizeof(config.apartment2_uri);
            nvs_get_str(nvs_handle, "apt2", config.apartment2_uri, &required_size);
            
            uint16_t port_val = 5060;
            nvs_get_u16(nvs_handle, "port", &port_val);
            config.port = (int)port_val;
            
            config.configured = true;
        }
        nvs_close(nvs_handle);
    }
    
    return config;
}

// Get log entries for web interface
int sip_get_log_entries(sip_log_entry_t* entries, int max_entries, uint64_t since_timestamp)
{
    if (!sip_log_mutex || !entries) {
        return 0;
    }
    
    int count = 0;
    
    if (xSemaphoreTake(sip_log_mutex, pdMS_TO_TICKS(100)) == pdTRUE) {
        int start_index = (sip_log_write_index - sip_log_count + SIP_LOG_MAX_ENTRIES) % SIP_LOG_MAX_ENTRIES;
        
        int i = 0;
        while (i < sip_log_count && count < max_entries) {
            int index = (start_index + i) % SIP_LOG_MAX_ENTRIES;
            // Use > to exclude entries at exactly since_timestamp (already seen)
            if (sip_log_buffer[index].timestamp > since_timestamp) {
                memcpy(&entries[count], &sip_log_buffer[index], sizeof(sip_log_entry_t));
                count++;
            }
            i++;
        }
        
        xSemaphoreGive(sip_log_mutex);
    }
    
    return count;
}

// Additional functions for web interface
bool sip_is_registered(void)
{
    return (current_state == SIP_STATE_REGISTERED ||
            current_state == SIP_STATE_CALLING ||
            current_state == SIP_STATE_RINGING ||
            current_state == SIP_STATE_CONNECTED ||
            current_state == SIP_STATE_DTMF_SENDING);
}

const char* sip_get_server(void)
{
    return sip_config.server;
}

const char* sip_get_username(void)
{
    return sip_config.username;
}

const char* sip_get_password(void)
{
    return sip_config.password;
}

const char* sip_get_target1(void)
{
    return sip_config.apartment1_uri;
}

const char* sip_get_target2(void)
{
    return sip_config.apartment2_uri;
}

void sip_set_server(const char* server)
{
    if (server) {
        strncpy(sip_config.server, server, sizeof(sip_config.server) - 1);
        sip_config.server[sizeof(sip_config.server) - 1] = '\0';
        sip_config.configured = true;
    }
}

void sip_set_username(const char* username)
{
    if (username) {
        strncpy(sip_config.username, username, sizeof(sip_config.username) - 1);
        sip_config.username[sizeof(sip_config.username) - 1] = '\0';
        sip_config.configured = true;
    }
}

void sip_set_password(const char* password)
{
    if (password) {
        strncpy(sip_config.password, password, sizeof(sip_config.password) - 1);
        sip_config.password[sizeof(sip_config.password) - 1] = '\0';
        sip_config.configured = true;
    }
}

void sip_set_target1(const char* target)
{
    if (target) {
        strncpy(sip_config.apartment1_uri, target, sizeof(sip_config.apartment1_uri) - 1);
        sip_config.apartment1_uri[sizeof(sip_config.apartment1_uri) - 1] = '\0';
        sip_config.configured = true;
    }
}

void sip_set_target2(const char* target)
{
    if (target) {
        strncpy(sip_config.apartment2_uri, target, sizeof(sip_config.apartment2_uri) - 1);
        sip_config.apartment2_uri[sizeof(sip_config.apartment2_uri) - 1] = '\0';
        sip_config.configured = true;
    }
}

void sip_reinit(void)
{
    ESP_LOGI(TAG, "SIP reinitialization requested");
    sip_add_log_entry("info", "SIP reinitialization requested");
    
    // Set flag to trigger reinit from SIP task context (has more stack)
    // Don't do heavy operations from HTTP handler context
    reinit_requested = true;
}

bool sip_test_configuration(void)
{
    ESP_LOGI(TAG, "Testing SIP configuration");
    sip_add_log_entry("info", "Testing SIP configuration");

    if (!sip_config.configured) {
        ESP_LOGE(TAG, "No SIP configuration available for testing");
        sip_add_log_entry("error", "No SIP configuration available");
        return false;
    }

    ESP_LOGI(TAG, "Testing SIP server: %s:%d", sip_config.server, sip_config.port);
    ESP_LOGI(TAG, "Testing SIP user: %s", sip_config.username);

    // Simple validation - just check if configuration is present
    // Don't do DNS lookup or network operations here to avoid blocking
    if (strlen(sip_config.server) == 0 || strlen(sip_config.username) == 0) {
        ESP_LOGE(TAG, "Invalid SIP configuration");
        sip_add_log_entry("error", "Invalid SIP configuration");
        return false;
    }

    ESP_LOGI(TAG, "SIP configuration validation passed");
    sip_add_log_entry("info", "SIP configuration validation passed");
    return true;
}

// Connect to SIP server (start registration)
bool sip_connect(void)
{
    sip_add_log_entry("info", "SIP connect requested");
    
    if (!sip_config.configured) {
        ESP_LOGE(TAG, "Cannot connect: SIP not configured");
        sip_add_log_entry("error", "Cannot connect: SIP not configured");
        return false;
    }
    
    if (current_state == SIP_STATE_REGISTERED) {
        sip_add_log_entry("info", "Already registered to SIP server");
        return true;
    }
    
    // If disconnected, change state to idle so registration can proceed
    if (current_state == SIP_STATE_DISCONNECTED) {
        current_state = SIP_STATE_IDLE;
        sip_add_log_entry("info", "State changed from DISCONNECTED to IDLE - Reconnecting");
    }
    
    // Set flag to trigger registration in SIP task (non-blocking)
    registration_requested = true;
    sip_add_log_entry("info", "SIP registration queued");
    
    return true;
}

// Disconnect from SIP server
void sip_disconnect(void)
{
    sip_add_log_entry("info", "SIP disconnect requested");
    
    // Send REGISTER with Expires: 0 to unregister (if registered)
    if (current_state == SIP_STATE_REGISTERED && sip_socket >= 0) {
        sip_add_log_entry("info", "Sending unregister message");
        // Unregister implementation would send REGISTER with Expires: 0
    }
    
    // Close socket
    if (sip_socket >= 0) {
        close(sip_socket);
        sip_socket = -1;
        sip_add_log_entry("info", "SIP socket closed");
    }
    
    // Clear registration flag
    registration_requested = false;
    
    // Update state
    current_state = SIP_STATE_DISCONNECTED;
    sip_add_log_entry("info", "SIP client disconnected");
}

#pragma GCC diagnostic pop<|MERGE_RESOLUTION|>--- conflicted
+++ resolved
@@ -1662,12 +1662,9 @@
 
                         // Check if this is a retransmission (same Call-ID and branch within 10 seconds)
                         uint32_t current_time = xTaskGetTickCount() * portTICK_PERIOD_MS;
-<<<<<<< HEAD
                         
-=======
                         bool is_retransmission = false;
 
->>>>>>> 933b4eac
                         if (strlen(last_error_call_id) > 0 &&
                             strcmp(last_error_call_id, headers.call_id) == 0 &&
                             strcmp(last_error_via_branch, via_branch) == 0 &&
